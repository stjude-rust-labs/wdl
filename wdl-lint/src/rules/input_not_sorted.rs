//! A lint rule for sorting of inputs.

use std::cmp::Ordering;

use wdl_ast::v1;
use wdl_ast::v1::PrimitiveType;
use wdl_ast::AstNode;
use wdl_ast::AstNodeExt;
use wdl_ast::AstToken;
use wdl_ast::Diagnostic;
use wdl_ast::Diagnostics;
use wdl_ast::Document;
use wdl_ast::Span;
use wdl_ast::SupportedVersion;
use wdl_ast::SyntaxElement;
use wdl_ast::SyntaxKind;
use wdl_ast::VisitReason;
use wdl_ast::Visitor;

use crate::Rule;
use crate::Tag;
use crate::TagSet;

/// The identifier for the input not sorted rule.
const ID: &str = "InputSorting";

/// Creates a "input not sorted" diagnostic.
fn input_not_sorted(span: Span, sorted_inputs: String) -> Diagnostic {
    Diagnostic::warning("input not sorted")
        .with_rule(ID)
        .with_label("input section must be sorted".to_string(), span)
        .with_fix(format!("sort input statements as: \n{}", sorted_inputs))
}

/// Define an ordering for declarations.
fn decl_index(decl: &v1::Decl) -> usize {
    match decl {
        v1::Decl::Bound(b) => {
            if b.ty().is_optional() {
                2
            } else {
                3
            }
        }
        v1::Decl::Unbound(u) => {
            if u.ty().is_optional() {
                1
            } else {
                0
            }
        }
    }
}

/// Defines an ordering for types.
fn type_index(ty: &v1::Type) -> usize {
    match ty {
        v1::Type::Map(_) => 6,
        v1::Type::Array(a) => {
            if a.is_non_empty() {
                2
            } else {
                3
            }
        }
        v1::Type::Pair(_) => 7,
        v1::Type::Object(_) => 5,
        v1::Type::Ref(_) => 4,
        v1::Type::Primitive(p) => match p.kind() {
            v1::PrimitiveTypeKind::Boolean => 9,
            v1::PrimitiveTypeKind::Integer => 11,
            v1::PrimitiveTypeKind::Float => 10,
            v1::PrimitiveTypeKind::String => 8,
            v1::PrimitiveTypeKind::Directory => 1,
            v1::PrimitiveTypeKind::File => 0,
        },
    }
}

/// Defines an ordering for PrimitiveTypes
fn primitive_type_index(ty: &PrimitiveType) -> usize {
    match ty.kind() {
        v1::PrimitiveTypeKind::Boolean => 3,
        v1::PrimitiveTypeKind::Integer => 5,
        v1::PrimitiveTypeKind::Float => 4,
        v1::PrimitiveTypeKind::String => 2,
        v1::PrimitiveTypeKind::File => 0,
        v1::PrimitiveTypeKind::Directory => 1,
    }
}

/// Compares the ordering of two map types.
fn compare_map_types(a: &v1::MapType, b: &v1::MapType) -> Ordering {
    let (akey, aty) = a.types();
    let (bkey, bty) = b.types();

    let cmp = primitive_type_index(&akey).cmp(&primitive_type_index(&bkey));
    if cmp != Ordering::Equal {
        return cmp;
    }

    let cmp = compare_types(&aty, &bty);
    if cmp != Ordering::Equal {
        return cmp;
    }

    // Optional check is inverted
    b.is_optional().cmp(&a.is_optional())
}

/// Compares the ordering of two array types.
fn compare_array_types(a: &v1::ArrayType, b: &v1::ArrayType) -> Ordering {
    let cmp = compare_types(&a.element_type(), &b.element_type());
    if cmp != Ordering::Equal {
        return cmp;
    }

    // Non-empty is inverted
    let cmp = b.is_non_empty().cmp(&a.is_non_empty());
    if cmp != Ordering::Equal {
        return cmp;
    }

    // Optional check is inverted
    b.is_optional().cmp(&a.is_optional())
}

/// Compares the ordering of two pair types.
fn compare_pair_types(a: &v1::PairType, b: &v1::PairType) -> Ordering {
    let (afirst, asecond) = a.types();
    let (bfirst, bsecond) = b.types();

    let cmp = compare_types(&afirst, &bfirst);
    if cmp != Ordering::Equal {
        return cmp;
    }

    let cmp = compare_types(&asecond, &bsecond);
    if cmp != Ordering::Equal {
        return cmp;
    }

    // Optional check is inverted
    b.is_optional().cmp(&a.is_optional())
}

/// Compares the ordering of two type references.
fn compare_type_refs(a: &v1::TypeRef, b: &v1::TypeRef) -> Ordering {
    let cmp = a.name().as_str().cmp(b.name().as_str());
    if cmp != Ordering::Equal {
        return cmp;
    }

    // Optional check is inverted
    b.is_optional().cmp(&a.is_optional())
}

/// Compares the ordering of two types.
fn compare_types(a: &v1::Type, b: &v1::Type) -> Ordering {
    // Check Array, Map, and Pair for sub-types
    match (a, b) {
        (v1::Type::Map(a), v1::Type::Map(b)) => compare_map_types(a, b),
        (v1::Type::Array(a), v1::Type::Array(b)) => compare_array_types(a, b),
        (v1::Type::Pair(a), v1::Type::Pair(b)) => compare_pair_types(a, b),
        (v1::Type::Ref(a), v1::Type::Ref(b)) => compare_type_refs(a, b),
        (v1::Type::Object(a), v1::Type::Object(b)) => {
            // Optional check is inverted
            b.is_optional().cmp(&a.is_optional())
        }
        _ => type_index(a).cmp(&type_index(b)),
    }
}

/// Compares two declarations for sorting.
fn compare_decl(a: &v1::Decl, b: &v1::Decl) -> Ordering {
    if (matches!(a, v1::Decl::Bound(_))
        && matches!(b, v1::Decl::Bound(_))
        && a.ty().is_optional() == b.ty().is_optional())
        || (matches!(a, v1::Decl::Unbound(_))
            && matches!(b, v1::Decl::Unbound(_))
            && a.ty().is_optional() == b.ty().is_optional())
    {
        compare_types(&a.ty(), &b.ty())
    } else {
        decl_index(a).cmp(&decl_index(b))
    }
}

/// Detects unsorted input declarations.
#[derive(Default, Debug, Clone, Copy)]
pub struct InputNotSortedRule;

impl Rule for InputNotSortedRule {
    fn id(&self) -> &'static str {
        ID
    }

    fn description(&self) -> &'static str {
        "Ensures that input declarations are sorted."
    }

    fn explanation(&self) -> &'static str {
        "Each input declaration section should be sorted. This rule enforces an opinionated \
         sorting. First sorts by 1. required inputs, 2. optional inputs without defaults, 3. \
         optional inputs with defaults, and 4. inputs with a default value. Then by the type: 1. \
         File, 2. Array[*]+, 3. Array[*], 4. struct, 5. Object, 6. Map[*, *], 7. Pair[*, *], 8. \
         String, 9. Boolean, 10. Float, 11. Int. For ordering of the same compound type (Array[*], \
         Map[*, *], Pair[*, *]), drop the outermost type (Array, Map, etc.) and recursively apply \
         above sorting on the first inner type *, with ties broken by the second inner type. \
         Continue this pattern as far as possible. Once this ordering is satisfied, it is up to \
         the developer for final order of inputs of the same type."
    }

    fn tags(&self) -> TagSet {
        TagSet::new(&[Tag::Style, Tag::Clarity, Tag::Sorting])
    }

<<<<<<< HEAD
    fn exceptable_nodes(&self) -> Option<Vec<wdl_ast::SyntaxKind>> {
        Some(vec![
=======
    fn exceptable_nodes(&self) -> Option<&'static [wdl_ast::SyntaxKind]> {
        Some(&[
>>>>>>> 2b45207e
            SyntaxKind::VersionStatementNode,
            SyntaxKind::InputSectionNode,
        ])
    }
}

impl Visitor for InputNotSortedRule {
    type State = Diagnostics;

    fn document(
        &mut self,
        _: &mut Self::State,
        reason: VisitReason,
        _: &Document,
        _: SupportedVersion,
    ) {
        if reason == VisitReason::Exit {
            return;
        }

        // Reset the visitor upon document entry
        *self = Default::default();
    }

    fn input_section(
        &mut self,
        state: &mut Self::State,
        reason: VisitReason,
        input: &v1::InputSection,
    ) {
        if reason == VisitReason::Exit {
            return;
        }

        // Get input section declarations
        let decls: Vec<_> = input.declarations().collect();
        let mut sorted_decls = decls.clone();
        sorted_decls.sort_by(compare_decl);

        let input_string: String = sorted_decls
            .clone()
            .into_iter()
            .map(|decl| decl.syntax().text().to_string() + "\n")
            .collect::<String>();
        let mut errors = 0;

        decls
            .into_iter()
            .zip(sorted_decls)
            .for_each(|(decl, sorted_decl)| {
                if decl != sorted_decl {
                    errors += 1;
                }
            });
        if errors > 0 {
            state.exceptable_add(
                input_not_sorted(input.span(), input_string),
                SyntaxElement::from(input.syntax().clone()),
                &self.exceptable_nodes(),
            );
        }
    }
}<|MERGE_RESOLUTION|>--- conflicted
+++ resolved
@@ -215,13 +215,8 @@
         TagSet::new(&[Tag::Style, Tag::Clarity, Tag::Sorting])
     }
 
-<<<<<<< HEAD
-    fn exceptable_nodes(&self) -> Option<Vec<wdl_ast::SyntaxKind>> {
-        Some(vec![
-=======
     fn exceptable_nodes(&self) -> Option<&'static [wdl_ast::SyntaxKind]> {
         Some(&[
->>>>>>> 2b45207e
             SyntaxKind::VersionStatementNode,
             SyntaxKind::InputSectionNode,
         ])

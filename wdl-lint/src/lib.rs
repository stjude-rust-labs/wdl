//! Lint rules for Workflow Description Language (WDL) documents.
#![doc = include_str!("../RULES.md")]
//! # Examples
//!
//! An example of parsing a WDL document and linting it:
//!
//! ```rust
//! # let source = "version 1.1\nworkflow test {}";
//! use wdl_lint::ast::Document;
//! use wdl_lint::ast::Validator;
//! use wdl_lint::rules;
//!
//! match Document::parse(source).into_result() {
//!     Ok(document) => {
//!         let mut validator = Validator::default();
//!         validator.add_visitors(rules().into_iter().map(|r| r.visitor()));
//!         match validator.validate(&document) {
//!             Ok(_) => {
//!                 // The document was valid WDL and passed all lints
//!             }
//!             Err(diagnostics) => {
//!                 // Handle the failure to validate
//!             }
//!         }
//!     }
//!     Err(diagnostics) => {
//!         // Handle the failure to parse
//!     }
//! }
//! ```

#![warn(missing_docs)]
#![warn(rust_2018_idioms)]
#![warn(rust_2021_compatibility)]
#![warn(missing_debug_implementations)]
#![warn(clippy::missing_docs_in_private_items)]
#![warn(rustdoc::broken_intra_doc_links)]

pub mod rules;
mod tags;
pub(crate) mod util;

pub use tags::*;
pub use wdl_ast as ast;
use wdl_ast::Diagnostics;
use wdl_ast::Visitor;

/// A trait implemented by lint rules.
pub trait Rule {
    /// The unique identifier for the lint rule.
    ///
    /// The identifier is required to be pascal case.
    ///
    /// This is what will show up in style guides and is the identifier by which
    /// a lint rule is disabled.
    fn id(&self) -> &'static str;

    /// A short, single sentence description of the lint rule.
    fn description(&self) -> &'static str;

    /// Get the long-form explanation of the lint rule.
    fn explanation(&self) -> &'static str;

    /// Get the tags of the lint rule.
    fn tags(&self) -> TagSet;

    /// Gets the optional URL of the lint rule.
    fn url(&self) -> Option<&'static str> {
        None
    }

    /// Gets the visitor of the rule.
    fn visitor(&self) -> Box<dyn Visitor<State = Diagnostics>>;
}

/// Gets the default rule set.
pub fn rules() -> Vec<Box<dyn Rule>> {
    let rules: Vec<Box<dyn Rule>> = vec![
        Box::new(rules::DoubleQuotesRule),
        Box::new(rules::NoCurlyCommandsRule),
        Box::new(rules::SnakeCaseRule),
        Box::new(rules::MissingRuntimeRule),
        Box::new(rules::EndingNewlineRule),
        Box::new(rules::PreambleWhitespaceRule),
        Box::new(rules::PreambleCommentsRule),
        Box::new(rules::MatchingParameterMetaRule),
        Box::new(rules::WhitespaceRule),
        Box::new(rules::CommandSectionMixedIndentationRule),
        Box::new(rules::ImportPlacementRule),
        Box::new(rules::PascalCaseRule),
        Box::new(rules::ImportWhitespaceRule),
        Box::new(rules::MissingMetasRule),
        Box::new(rules::MissingOutputRule),
        Box::new(rules::ImportSortRule),
<<<<<<< HEAD
        Box::new(rules::InputNotSortedRule),
=======
        Box::new(rules::LineWidthRule::default()),
>>>>>>> 6b209f09
    ];

    // Ensure all the rule ids are unique and pascal case
    #[cfg(debug_assertions)]
    {
        use convert_case::Case;
        use convert_case::Casing;
        let mut set = std::collections::HashSet::new();
        for r in rules.iter() {
            if r.id().to_case(Case::Pascal) != r.id() {
                panic!("lint rule id `{id}` is not pascal case", id = r.id());
            }

            if !set.insert(r.id()) {
                panic!("duplicate rule id `{id}`", id = r.id());
            }
        }
    }

    rules
}<|MERGE_RESOLUTION|>--- conflicted
+++ resolved
@@ -92,11 +92,8 @@
         Box::new(rules::MissingMetasRule),
         Box::new(rules::MissingOutputRule),
         Box::new(rules::ImportSortRule),
-<<<<<<< HEAD
         Box::new(rules::InputNotSortedRule),
-=======
         Box::new(rules::LineWidthRule::default()),
->>>>>>> 6b209f09
     ];
 
     // Ensure all the rule ids are unique and pascal case

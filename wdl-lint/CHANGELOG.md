# Changelog

All notable changes to this project will be documented in this file.

The format is based on [Keep a Changelog](https://keepachangelog.com/en/1.1.0/),
and this project adheres to [Semantic Versioning](https://semver.org/spec/v2.0.0.html).

## Unreleased

### Added

<<<<<<< HEAD
* Added the `NonmatchingOutput` lint rule ([#114](https://github.com/stjude-rust-labs/wdl/pull/114)).
=======
* Added the `SectionOrdering` lint rule ([#109](https://github.com/stjude-rust-labs/wdl/pull/109)).
* Added the `DeprecatedObject` lint rule ([#112](https://github.com/stjude-rust-labs/wdl/pull/112)).

### Fixed

* Fixed a bug in the `PreambleWhitespace` rule that would cause it to fire if
  there is only a single blank line after the version statement remaining in
  the document ([#110](https://github.com/stjude-rust-labs/wdl/pull/110)).

### Changed

* All lint rule visitations now reset their states upon document entry, 
  allowing a validator to be reused between documents ([#110](https://github.com/stjude-rust-labs/wdl/pull/110)).
* Moved the `PartialOrd` implementation for types into the `InputSorting` rule.
>>>>>>> cf378aff

## 0.3.0 - 06-28-2024

### Added

* Added the `InconsistentNewlines` lint rule ([#104](https://github.com/stjude-rust-labs/wdl/pull/104)).
* Add support for `#@ except` comments to disable lint rules ([#101](https://github.com/stjude-rust-labs/wdl/pull/101)).
* Added the `LineWidth` lint rule (#99).
* Added the `ImportWhitespace` and `ImportSort` lint rules (#98).
* Added the `MissingMetas` and `MissingOutput` lint rules (#96).
* Added the `PascalCase` lint rule ([#90](https://github.com/stjude-rust-labs/wdl/pull/90)).
* Added the `ImportPlacement` lint rule ([#89](https://github.com/stjude-rust-labs/wdl/pull/89)).
* Added the `InputNotSorted` lint rule ([#100](https://github.com/stjude-rust-labs/wdl/pull/100)).
* Added the `InputSpacing` lint rule ([#102](https://github.com/stjude-rust-labs/wdl/pull/102)).

### Fixed

* Fixed the preamble whitespace rule to check for a blank line following the
  version statement ([#89](https://github.com/stjude-rust-labs/wdl/pull/89)).
* Fixed the preamble whitespace and preamble comment rules to look for the 
  version statement trivia based on it now being children of the version 
  statement ([#85](https://github.com/stjude-rust-labs/wdl/pull/85)).

### Changed

* Refactored the lint rules so that they directly implement `Visitor`; renamed
  `ExceptVisitor` to `LintVisitor` ([#103](https://github.com/stjude-rust-labs/wdl/pull/103)).
* Refactored the lint rules so that they are not in a `v1` module
  ([#95](https://github.com/stjude-rust-labs/wdl/pull/95)).

## 0.1.0 - 06-13-2024

### Added

* Ported the `CommandSectionMixedIndentation` rule to `wdl-lint` ([#75](https://github.com/stjude-rust-labs/wdl/pull/75))
* Ported the `Whitespace` rule to `wdl-lint` ([#74](https://github.com/stjude-rust-labs/wdl/pull/74))
* Ported the `MatchingParameterMeta` rule to `wdl-lint` ([#73](https://github.com/stjude-rust-labs/wdl/pull/73))
* Ported the `PreambleWhitespace` and `PreambleComments` rules to `wdl-lint`
  ([#72](https://github.com/stjude-rust-labs/wdl/pull/72))
* Ported the `SnakeCase` rule to `wdl-lint` ([#71](https://github.com/stjude-rust-labs/wdl/pull/71)).
* Ported the `NoCurlyCommands` rule to `wdl-lint` ([#69](https://github.com/stjude-rust-labs/wdl/pull/69)).
* Added the `wdl-lint` as the crate implementing linting rules for the future
  ([#68](https://github.com/stjude-rust-labs/wdl/pull/68)).<|MERGE_RESOLUTION|>--- conflicted
+++ resolved
@@ -9,11 +9,9 @@
 
 ### Added
 
-<<<<<<< HEAD
-* Added the `NonmatchingOutput` lint rule ([#114](https://github.com/stjude-rust-labs/wdl/pull/114)).
-=======
 * Added the `SectionOrdering` lint rule ([#109](https://github.com/stjude-rust-labs/wdl/pull/109)).
 * Added the `DeprecatedObject` lint rule ([#112](https://github.com/stjude-rust-labs/wdl/pull/112)).
+* Added the `NonmatchingOutput` lint rule ([#114](https://github.com/stjude-rust-labs/wdl/pull/114)).
 
 ### Fixed
 
@@ -26,7 +24,7 @@
 * All lint rule visitations now reset their states upon document entry, 
   allowing a validator to be reused between documents ([#110](https://github.com/stjude-rust-labs/wdl/pull/110)).
 * Moved the `PartialOrd` implementation for types into the `InputSorting` rule.
->>>>>>> cf378aff
+
 
 ## 0.3.0 - 06-28-2024
 

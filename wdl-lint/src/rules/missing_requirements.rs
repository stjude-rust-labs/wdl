//! A lint rule for missing `requirements` sections.

use wdl_ast::v1::TaskDefinition;
use wdl_ast::version::V1;
use wdl_ast::AstNode;
use wdl_ast::AstNodeExt;
use wdl_ast::AstToken;
use wdl_ast::Diagnostic;
use wdl_ast::Diagnostics;
use wdl_ast::Document;
use wdl_ast::Span;
use wdl_ast::SupportedVersion;
use wdl_ast::SyntaxElement;
use wdl_ast::SyntaxKind;
use wdl_ast::VisitReason;
use wdl_ast::Visitor;

use crate::Rule;
use crate::Tag;
use crate::TagSet;

/// The identifier for the missing requirements rule.
const ID: &str = "MissingRequirements";

/// Creates a "deprecated runtime section" diagnostic.
fn deprecated_runtime_section(task: &str, span: Span) -> Diagnostic {
    Diagnostic::warning(format!(
        "task `{task}` contains a deprecated `runtime` section"
    ))
    .with_rule(ID)
    .with_highlight(span)
    .with_fix("replace the `runtime` section with a `requirements` section")
}

/// Creates a "missing requirements section" diagnostic.
fn missing_requirements_section(task: &str, span: Span) -> Diagnostic {
    Diagnostic::warning(format!("task `{task}` is missing a `requirements` section"))
        .with_rule(ID)
        .with_label("this task is missing a `requirements` section", span)
        .with_fix("add a `requirements` section to the task")
}

/// Detects missing `requirements` section for tasks.
#[derive(Default, Debug, Clone, Copy)]
pub struct MissingRequirementsRule(Option<SupportedVersion>);

impl Rule for MissingRequirementsRule {
    fn id(&self) -> &'static str {
        ID
    }

    fn description(&self) -> &'static str {
        "Ensures that tasks have a `requirements` section (for WDL v1.2 and beyond)."
    }

    fn explanation(&self) -> &'static str {
        "Tasks that don't declare `requirements` sections are unlikely to be portable.

        For tasks that _should_ contain a `requirements` section but a `runtime` section exists \
         instead, the `runtime` section is flagged as deprecated."
    }

    fn tags(&self) -> TagSet {
        TagSet::new(&[Tag::Completeness, Tag::Portability])
    }

<<<<<<< HEAD
    fn exceptable_nodes(&self) -> Option<Vec<SyntaxKind>> {
        Some(vec![
=======
    fn exceptable_nodes(&self) -> Option<&'static [SyntaxKind]> {
        Some(&[
>>>>>>> 2b45207e
            SyntaxKind::VersionStatementNode,
            SyntaxKind::TaskDefinitionNode,
        ])
    }
}

impl Visitor for MissingRequirementsRule {
    type State = Diagnostics;

    fn document(
        &mut self,
        _: &mut Self::State,
        reason: VisitReason,
        _: &Document,
        version: SupportedVersion,
    ) {
        if reason == VisitReason::Exit {
            return;
        }

        // Reset the visitor upon document entry
        *self = Self(Some(version));
    }

    fn task_definition(
        &mut self,
        state: &mut Self::State,
        reason: VisitReason,
        task: &TaskDefinition,
    ) {
        if reason == VisitReason::Exit {
            return;
        }

        // This rule should only be present for WDL v1.2 or later. Prior to that
        // version, the `runtime` section was recommended.
        if let SupportedVersion::V1(minor_version) = self.0.expect("version should exist here") {
            if minor_version >= V1::Two {
                if task.requirements().is_none() {
                    let name = task.name();
                    state.exceptable_add(
                        missing_requirements_section(name.as_str(), name.span()),
                        SyntaxElement::from(task.syntax().clone()),
                        &self.exceptable_nodes(),
                    );
                }

                if let Some(runtime) = task.runtime() {
                    let name = task.name();
                    state.exceptable_add(
                        deprecated_runtime_section(name.as_str(), runtime.span()),
                        SyntaxElement::from(runtime.syntax().clone()),
                        &self.exceptable_nodes(),
                    );
                }
            }
        }
    }
}<|MERGE_RESOLUTION|>--- conflicted
+++ resolved
@@ -64,13 +64,8 @@
         TagSet::new(&[Tag::Completeness, Tag::Portability])
     }
 
-<<<<<<< HEAD
-    fn exceptable_nodes(&self) -> Option<Vec<SyntaxKind>> {
-        Some(vec![
-=======
     fn exceptable_nodes(&self) -> Option<&'static [SyntaxKind]> {
         Some(&[
->>>>>>> 2b45207e
             SyntaxKind::VersionStatementNode,
             SyntaxKind::TaskDefinitionNode,
         ])

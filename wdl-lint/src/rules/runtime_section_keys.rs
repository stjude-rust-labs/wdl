--- conflicted
+++ resolved
@@ -318,13 +318,8 @@
         TagSet::new(&[Tag::Completeness, Tag::Deprecated])
     }
 
-<<<<<<< HEAD
-    fn exceptable_nodes(&self) -> Option<Vec<SyntaxKind>> {
-        Some(vec![
-=======
     fn exceptable_nodes(&self) -> Option<&'static [SyntaxKind]> {
         Some(&[
->>>>>>> 2b45207e
             SyntaxKind::VersionStatementNode,
             SyntaxKind::RuntimeSectionNode,
         ])
@@ -401,11 +396,7 @@
                                 runtime_span,
                                 &specification,
                             ),
-<<<<<<< HEAD
-                            SyntaxElement::from(def.syntax().clone()),
-=======
                             SyntaxElement::from(runtime_node.clone()),
->>>>>>> 2b45207e
                             &self.exceptable_nodes(),
                         );
                     }
@@ -430,11 +421,7 @@
                                 runtime_span,
                                 &specification,
                             ),
-<<<<<<< HEAD
-                            SyntaxElement::from(def.syntax().clone()),
-=======
                             SyntaxElement::from(runtime_node),
->>>>>>> 2b45207e
                             &self.exceptable_nodes(),
                         );
                     }

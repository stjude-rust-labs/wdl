--- conflicted
+++ resolved
@@ -9,15 +9,12 @@
 
 #### Added
 
-<<<<<<< HEAD
+* Added `cpu_limit_behavior` and `memory_limit_behavior` options to task execution configuration ([#543](https://github.com/stjude-rust-labs/wdl/pull/543))
 * Serialize `Pair` as `Object` for execution-level `inputs.json` and `outputs.json` ([#538](https://github.com/stjude-rust-labs/wdl/pull/538)).
-=======
-* Added `cpu_limit_behavior` and `memory_limit_behavior` options to task execution configuration ([#543](https://github.com/stjude-rust-labs/wdl/pull/543))
 
 #### Changed
 
 * `wdl-engine::Inputs` supplied via dotted path notation (i.e. user inputs from input files and command line arguments) can be implicitly converted to WDL strings if that is what the task or workflow input expects ([#544](https://github.com/stjude-rust-labs/wdl/pull/544)).
->>>>>>> 3f8f214d
 
 #### Fixed
 

--- conflicted
+++ resolved
@@ -56,13 +56,8 @@
         TagSet::new(&[Tag::Deprecated])
     }
 
-<<<<<<< HEAD
-    fn exceptable_nodes(&self) -> Option<Vec<wdl_ast::SyntaxKind>> {
-        Some(vec![
-=======
     fn exceptable_nodes(&self) -> Option<&'static [wdl_ast::SyntaxKind]> {
         Some(&[
->>>>>>> 2b45207e
             SyntaxKind::VersionStatementNode,
             SyntaxKind::TaskDefinitionNode,
             SyntaxKind::WorkflowDefinitionNode,

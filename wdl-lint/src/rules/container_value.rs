--- conflicted
+++ resolved
@@ -9,11 +9,8 @@
 use wdl_ast::v1::common::container::Kind;
 use wdl_ast::v1::RequirementsSection;
 use wdl_ast::v1::RuntimeSection;
-<<<<<<< HEAD
 use wdl_ast::AstNode;
-=======
 use wdl_ast::AstNodeExt;
->>>>>>> fbd81b20
 use wdl_ast::Diagnostic;
 use wdl_ast::Diagnostics;
 use wdl_ast::Document;
@@ -205,43 +202,29 @@
 ) {
     if let Kind::Array(array) = value.kind() {
         if array.is_empty() {
-<<<<<<< HEAD
             state.exceptable_add(
-                empty_array(span_of(value.expr())),
+                empty_array(value.expr().span()),
                 syntax.clone(),
                 exceptable_nodes,
             );
-=======
-            state.add(empty_array(value.expr().span()));
->>>>>>> fbd81b20
         } else if array.len() == 1 {
             // SAFETY: we just checked to ensure that exactly one element exists in the
             // vec, so this will always unwrap.
             let uri = array.iter().next().unwrap();
-<<<<<<< HEAD
             state.exceptable_add(
-                array_to_string_literal(span_of(uri.literal_string())),
+                array_to_string_literal(uri.literal_string().span()),
                 syntax.clone(),
                 exceptable_nodes,
             );
-=======
-            state.add(array_to_string_literal(uri.literal_string().span()));
->>>>>>> fbd81b20
         } else {
             let mut anys = array.iter().filter(|uri| uri.kind().is_any()).peekable();
 
             if anys.peek().is_some() {
-<<<<<<< HEAD
                 state.exceptable_add(
-                    array_containing_anys(anys.map(|any| span_of(any.literal_string()))),
+                    array_containing_anys(anys.map(|any| any.literal_string().span())),
                     syntax.clone(),
                     exceptable_nodes,
                 );
-=======
-                state.add(array_containing_anys(
-                    anys.map(|any| any.literal_string().span()),
-                ));
->>>>>>> fbd81b20
             }
         }
     }
@@ -249,23 +232,17 @@
     for uri in value.uris() {
         if let Some(entry) = uri.kind().as_entry() {
             if entry.tag().is_none() {
-<<<<<<< HEAD
                 state.exceptable_add(
-                    missing_tag(span_of(uri.literal_string())),
+                    missing_tag(uri.literal_string().span()),
                     syntax.clone(),
                     exceptable_nodes,
                 );
             } else if !entry.immutable() {
                 state.exceptable_add(
-                    mutable_tag(span_of(uri.literal_string())),
+                    mutable_tag(uri.literal_string().span()),
                     syntax.clone(),
                     exceptable_nodes,
                 );
-=======
-                state.add(missing_tag(uri.literal_string().span()));
-            } else if !entry.immutable() {
-                state.add(mutable_tag(uri.literal_string().span()));
->>>>>>> fbd81b20
             }
         }
     }

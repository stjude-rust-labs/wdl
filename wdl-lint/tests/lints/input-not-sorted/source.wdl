--- conflicted
+++ resolved
@@ -1,8 +1,4 @@
-<<<<<<< HEAD
-#@ except: DescriptionMissing
-=======
-#@ except: DeprecatedObject, SectionOrdering
->>>>>>> 67ab316d
+#@ except: DeprecatedObject, DescriptionMissing, SectionOrdering
 
 version 1.1
 

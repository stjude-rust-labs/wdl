<<<<<<< HEAD
#@ except: DescriptionMissing
=======
#@ except: SectionOrdering
>>>>>>> 67ab316d
## This is a test of lines that only contain whitespace

version 1.1

# The next line only contains whitespace
	
# The next has multiple blank lines in a row

          


workflow test {    
    
    meta {}
    parameter_meta {}
    output {}
    String x = ""           
}
     <|MERGE_RESOLUTION|>--- conflicted
+++ resolved
@@ -1,8 +1,4 @@
-<<<<<<< HEAD
-#@ except: DescriptionMissing
-=======
-#@ except: SectionOrdering
->>>>>>> 67ab316d
+#@ except: DescriptionMissing, SectionOrdering
 ## This is a test of lines that only contain whitespace
 
 version 1.1

--- conflicted
+++ resolved
@@ -3,11 +3,8 @@
 use wdl_ast::v1::Placeholder;
 use wdl_ast::v1::PlaceholderOption;
 use wdl_ast::version::V1;
-<<<<<<< HEAD
 use wdl_ast::AstNode;
-=======
 use wdl_ast::AstNodeExt;
->>>>>>> fbd81b20
 use wdl_ast::Diagnostic;
 use wdl_ast::Diagnostics;
 use wdl_ast::Document;
@@ -148,23 +145,13 @@
         if let Some(option) = placeholder.option() {
             let diagnostic = match option {
                 PlaceholderOption::Sep(option) => {
-<<<<<<< HEAD
-                    deprecated_sep_placeholder_option(span_of(&option))
+                    deprecated_sep_placeholder_option(option.span())
                 }
                 PlaceholderOption::Default(option) => {
-                    deprecated_default_placeholder_option(span_of(&option))
+                    deprecated_default_placeholder_option(option.span())
                 }
                 PlaceholderOption::TrueFalse(option) => {
-                    deprecated_true_false_placeholder_option(span_of(&option))
-=======
-                    state.add(deprecated_sep_placeholder_option(option.span()));
-                }
-                PlaceholderOption::Default(option) => {
-                    state.add(deprecated_default_placeholder_option(option.span()));
-                }
-                PlaceholderOption::TrueFalse(option) => {
-                    state.add(deprecated_true_false_placeholder_option(option.span()));
->>>>>>> fbd81b20
+                    deprecated_true_false_placeholder_option(option.span())
                 }
             };
             state.exceptable_add(

[package]
name = "wdl"
version = "0.5.0"
authors = ["Clay McLeod <clay.l.mcleod@gmail.com>"]
license.workspace = true
edition.workspace = true
description = "Lexing, parsing, validation, and linting for Workflow Description Language (WDL) documents"
homepage = "https://github.com/stjude-rust-labs/wdl"
repository = "https://github.com/stjude-rust-labs/wdl"
documentation = "https://docs.rs/wdl"
readme = "../README.md"

[dependencies]
wdl-grammar = { path = "../wdl-grammar", version = "0.5.0", optional = true }
wdl-ast = { path = "../wdl-ast", version = "0.4.0", optional = true }
wdl-lint = { path = "../wdl-lint", version = "0.3.0", optional = true }
<<<<<<< HEAD
wdl-format = { path = "../wdl-format", version = "0.1.0", optional = true }
=======
wdl-analysis = { path = "../wdl-analysis", version = "0.1.0", optional = true }
>>>>>>> 7572bbbb
clap = { workspace = true, optional = true }
anyhow = { workspace = true, optional = true }
colored = { workspace = true, optional = true }
codespan-reporting = { workspace = true, optional = true }
env_logger = { workspace = true, optional = true }
indicatif = { workspace = true, optional = true }
tokio = { workspace = true, optional = true }

[dev-dependencies]
clap = { workspace = true }
anyhow = { workspace = true }
codespan-reporting = { workspace = true }

[features]
default = ["ast", "grammar", "lint", "format"]
ast = ["dep:wdl-ast"]
format = ["dep:wdl-format"]
grammar = ["dep:wdl-grammar"]
lint = ["dep:wdl-lint"]
codespan = ["ast", "wdl-ast/codespan", "dep:codespan-reporting"]
<<<<<<< HEAD
binaries = ["codespan", "format", "lint", "dep:clap", "dep:anyhow", "dep:colored"]
=======
cli = ["codespan", "lint", "dep:wdl-analysis", "dep:clap", "dep:anyhow", "dep:colored", "dep:env_logger", "dep:indicatif", "dep:tokio"]
>>>>>>> 7572bbbb

[[example]]
name = "explore"
required-features = ["codespan"]

[[example]]
name = "parse"
required-features = ["codespan"]

[[bin]]
name = "wdl"
required-features = ["cli"]

[package.metadata.docs.rs]
all-features = true<|MERGE_RESOLUTION|>--- conflicted
+++ resolved
@@ -14,11 +14,8 @@
 wdl-grammar = { path = "../wdl-grammar", version = "0.5.0", optional = true }
 wdl-ast = { path = "../wdl-ast", version = "0.4.0", optional = true }
 wdl-lint = { path = "../wdl-lint", version = "0.3.0", optional = true }
-<<<<<<< HEAD
 wdl-format = { path = "../wdl-format", version = "0.1.0", optional = true }
-=======
 wdl-analysis = { path = "../wdl-analysis", version = "0.1.0", optional = true }
->>>>>>> 7572bbbb
 clap = { workspace = true, optional = true }
 anyhow = { workspace = true, optional = true }
 colored = { workspace = true, optional = true }
@@ -39,11 +36,7 @@
 grammar = ["dep:wdl-grammar"]
 lint = ["dep:wdl-lint"]
 codespan = ["ast", "wdl-ast/codespan", "dep:codespan-reporting"]
-<<<<<<< HEAD
-binaries = ["codespan", "format", "lint", "dep:clap", "dep:anyhow", "dep:colored"]
-=======
-cli = ["codespan", "lint", "dep:wdl-analysis", "dep:clap", "dep:anyhow", "dep:colored", "dep:env_logger", "dep:indicatif", "dep:tokio"]
->>>>>>> 7572bbbb
+cli = ["codespan", "lint", "format", "dep:wdl-analysis", "dep:clap", "dep:anyhow", "dep:colored", "dep:env_logger", "dep:indicatif", "dep:tokio"]
 
 [[example]]
 name = "explore"

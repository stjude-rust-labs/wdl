//! A lint rule that disallows redundant input names.

use wdl_ast::v1::BoundDecl;
use wdl_ast::v1::Decl;
use wdl_ast::v1::InputSection;
use wdl_ast::v1::UnboundDecl;
use wdl_ast::AstNode;
use wdl_ast::AstToken;
use wdl_ast::Diagnostic;
use wdl_ast::Diagnostics;
use wdl_ast::Document;
use wdl_ast::Span;
use wdl_ast::SupportedVersion;
use wdl_ast::SyntaxElement;
use wdl_ast::SyntaxKind;
use wdl_ast::VisitReason;
use wdl_ast::Visitor;

use crate::Rule;
use crate::Tag;
use crate::TagSet;

/// The identifier for the disallowed input name rule.
const ID: &str = "DisallowedInputName";

/// Declaration identifier too short
fn decl_identifier_too_short(span: Span) -> Diagnostic {
    Diagnostic::note("declaration identifier must be at least 3 characters")
        .with_rule(ID)
        .with_highlight(span)
        .with_fix("rename the declaration to a name with at least 3 characters")
}

/// Diagnostic for input names that start with [iI]n[A-Z_]
fn decl_identifier_starts_with_in(span: Span) -> Diagnostic {
    Diagnostic::note("declaration identifier starts with 'in'")
        .with_rule(ID)
        .with_highlight(span)
        .with_fix("rename the declaration to a name that does not start with 'in'")
}

/// Diagnostic for input names that start with "input"
fn decl_identifier_starts_with_input(span: Span) -> Diagnostic {
    Diagnostic::note("declaration identifier starts with 'input'")
        .with_rule(ID)
        .with_highlight(span)
        .with_fix("rename the declaration to a name that does not start with 'input'")
}

/// A lint rule for disallowed input names.
#[derive(Default, Debug, Clone, Copy)]
pub struct DisallowedInputNameRule {
    /// Track if we're in the input section.
    input_section: bool,
}

impl Rule for DisallowedInputNameRule {
    fn id(&self) -> &'static str {
        ID
    }

    fn description(&self) -> &'static str {
        "Ensures input names are meaningful."
    }

    fn explanation(&self) -> &'static str {
        "Any input name matching these regular expressions will be flagged: /^[iI]n[A-Z_]/, \
         /^input/i or /^..?$/. It is redundant and needlessly verbose to use an input's name to \
         specify that it is an input. Input names should be short yet descriptive. Prefixing a \
         name with in or input adds length to the name without adding clarity or context. \
         Additionally, names with only 2 characters can lead to confusion and obfuscates the \
         content of an input. Input names should be at least 3 characters long."
    }

    fn tags(&self) -> TagSet {
        TagSet::new(&[Tag::Naming])
    }

<<<<<<< HEAD
    fn exceptable_nodes(&self) -> Option<Vec<wdl_ast::SyntaxKind>> {
        Some(vec![
=======
    fn exceptable_nodes(&self) -> Option<&'static [wdl_ast::SyntaxKind]> {
        Some(&[
>>>>>>> 2b45207e
            SyntaxKind::VersionStatementNode,
            SyntaxKind::InputSectionNode,
            SyntaxKind::BoundDeclNode,
            SyntaxKind::UnboundDeclNode,
        ])
    }
}

impl Visitor for DisallowedInputNameRule {
    type State = Diagnostics;

    fn document(
        &mut self,
        _: &mut Self::State,
        reason: VisitReason,
        _: &Document,
        _: SupportedVersion,
    ) {
        if reason == VisitReason::Exit {
            return;
        }

        // Reset the visitor upon document entry
        *self = Default::default();
    }

    fn input_section(&mut self, _: &mut Self::State, reason: VisitReason, _: &InputSection) {
        self.input_section = reason == VisitReason::Enter;
    }

    fn bound_decl(&mut self, state: &mut Self::State, reason: VisitReason, decl: &BoundDecl) {
        if reason == VisitReason::Enter && self.input_section {
            check_decl_name(state, &Decl::Bound(decl.clone()), &self.exceptable_nodes());
        }
    }

    fn unbound_decl(&mut self, state: &mut Self::State, reason: VisitReason, decl: &UnboundDecl) {
        if reason == VisitReason::Enter && self.input_section {
            check_decl_name(
                state,
                &Decl::Unbound(decl.clone()),
                &self.exceptable_nodes(),
            );
        }
    }
}

/// Check declaration name
fn check_decl_name(
    state: &mut Diagnostics,
    decl: &Decl,
<<<<<<< HEAD
    exceptable_nodes: &Option<Vec<SyntaxKind>>,
=======
    exceptable_nodes: &Option<&'static [SyntaxKind]>,
>>>>>>> 2b45207e
) {
    let name = decl.name();
    let name = name.as_str();

    let length = name.len();
    if length < 3 {
        // name is too short
        state.exceptable_add(
            decl_identifier_too_short(decl.name().span()),
            SyntaxElement::from(decl.syntax().clone()),
            exceptable_nodes,
        );
    }

    let mut name = name.chars().peekable();
    if let Some(c) = name.next() {
        if c == 'i' || c == 'I' {
            if let Some('n') = name.peek() {
                name.next();
                if let Some(c) = name.peek() {
                    if c.is_ascii_uppercase() || c == &'_' {
                        // name starts with "in"
                        state.exceptable_add(
                            decl_identifier_starts_with_in(decl.name().span()),
                            SyntaxElement::from(decl.syntax().clone()),
                            exceptable_nodes,
                        );
                    } else {
                        let s: String = name.take(3).collect();
                        if s == "put" {
                            // name starts with "input"
                            state.exceptable_add(
                                decl_identifier_starts_with_input(decl.name().span()),
                                SyntaxElement::from(decl.syntax().clone()),
                                exceptable_nodes,
                            );
                        }
                    }
                }
            }
        }
    }
}<|MERGE_RESOLUTION|>--- conflicted
+++ resolved
@@ -76,13 +76,8 @@
         TagSet::new(&[Tag::Naming])
     }
 
-<<<<<<< HEAD
-    fn exceptable_nodes(&self) -> Option<Vec<wdl_ast::SyntaxKind>> {
-        Some(vec![
-=======
     fn exceptable_nodes(&self) -> Option<&'static [wdl_ast::SyntaxKind]> {
         Some(&[
->>>>>>> 2b45207e
             SyntaxKind::VersionStatementNode,
             SyntaxKind::InputSectionNode,
             SyntaxKind::BoundDeclNode,
@@ -134,11 +129,7 @@
 fn check_decl_name(
     state: &mut Diagnostics,
     decl: &Decl,
-<<<<<<< HEAD
-    exceptable_nodes: &Option<Vec<SyntaxKind>>,
-=======
     exceptable_nodes: &Option<&'static [SyntaxKind]>,
->>>>>>> 2b45207e
 ) {
     let name = decl.name();
     let name = name.as_str();

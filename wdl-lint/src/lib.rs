//! Lint rules for Workflow Description Language (WDL) documents.
#![doc = include_str!("../RULES.md")]
//! # Examples
//!
//! An example of parsing a WDL document and linting it:
//!
//! ```rust
//! # let source = "version 1.1\nworkflow test {}";
//! use wdl_lint::ast::Document;
//! use wdl_lint::ast::Validator;
//! use wdl_lint::LintVisitor;
//!
//! let (document, diagnostics) = Document::parse(source);
//! if !diagnostics.is_empty() {
//!     // Handle the failure to parse
//! }
//!
//! let mut validator = Validator::default();
//! validator.add_visitor(LintVisitor::default());
//! if let Err(diagnostics) = validator.validate(&document) {
//!     // Handle the failure to validate
//! }
//! ```

#![warn(missing_docs)]
#![warn(rust_2018_idioms)]
#![warn(rust_2021_compatibility)]
#![warn(missing_debug_implementations)]
#![warn(clippy::missing_docs_in_private_items)]
#![warn(rustdoc::broken_intra_doc_links)]

use wdl_ast::Diagnostics;
use wdl_ast::Visitor;

pub mod rules;
mod tags;
pub(crate) mod util;
mod visitor;

pub use tags::*;
pub use visitor::*;
pub use wdl_ast as ast;

/// A trait implemented by lint rules.
pub trait Rule: Visitor<State = Diagnostics> {
    /// The unique identifier for the lint rule.
    ///
    /// The identifier is required to be pascal case.
    ///
    /// This is what will show up in style guides and is the identifier by which
    /// a lint rule is disabled.
    fn id(&self) -> &'static str;

    /// A short, single sentence description of the lint rule.
    fn description(&self) -> &'static str;

    /// Get the long-form explanation of the lint rule.
    fn explanation(&self) -> &'static str;

    /// Get the tags of the lint rule.
    fn tags(&self) -> TagSet;

    /// Gets the optional URL of the lint rule.
    fn url(&self) -> Option<&'static str> {
        None
    }
}

/// Gets the default rule set.
pub fn rules() -> Vec<Box<dyn Rule>> {
    let rules: Vec<Box<dyn Rule>> = vec![
        Box::<rules::DoubleQuotesRule>::default(),
        Box::<rules::NoCurlyCommandsRule>::default(),
        Box::<rules::SnakeCaseRule>::default(),
        Box::<rules::MissingRuntimeRule>::default(),
        Box::<rules::EndingNewlineRule>::default(),
        Box::<rules::PreambleWhitespaceRule>::default(),
        Box::<rules::PreambleCommentsRule>::default(),
        Box::<rules::MatchingParameterMetaRule>::default(),
        Box::<rules::WhitespaceRule>::default(),
        Box::<rules::CommandSectionMixedIndentationRule>::default(),
        Box::<rules::ImportPlacementRule>::default(),
        Box::<rules::PascalCaseRule>::default(),
        Box::<rules::ImportWhitespaceRule>::default(),
        Box::<rules::MissingMetasRule>::default(),
        Box::<rules::MissingOutputRule>::default(),
        Box::<rules::ImportSortRule>::default(),
        Box::<rules::InputNotSortedRule>::default(),
        Box::<rules::LineWidthRule>::default(),
        Box::<rules::InconsistentNewlinesRule>::default(),
        Box::<rules::CallInputSpacingRule>::default(),
        Box::<rules::SectionOrderingRule>::default(),
        Box::<rules::DeprecatedObjectRule>::default(),
        Box::<rules::DescriptionMissingRule>::default(),
        Box::<rules::DeprecatedPlaceholderOptionRule>::default(),
        Box::<rules::RuntimeSectionKeysRule>::default(),
        Box::<rules::TodoRule>::default(),
        Box::<rules::NonmatchingOutputRule<'_>>::default(),
<<<<<<< HEAD
        Box::<rules::ExpressionSpacingRule>::default(),
=======
        Box::<rules::CommentWhitespaceRule>::default(),
>>>>>>> 413d4b7e
    ];

    // Ensure all the rule ids are unique and pascal case
    #[cfg(debug_assertions)]
    {
        use convert_case::Case;
        use convert_case::Casing;
        let mut set = std::collections::HashSet::new();
        for r in rules.iter() {
            if r.id().to_case(Case::Pascal) != r.id() {
                panic!("lint rule id `{id}` is not pascal case", id = r.id());
            }

            if !set.insert(r.id()) {
                panic!("duplicate rule id `{id}`", id = r.id());
            }
        }
    }

    rules
}<|MERGE_RESOLUTION|>--- conflicted
+++ resolved
@@ -96,11 +96,8 @@
         Box::<rules::RuntimeSectionKeysRule>::default(),
         Box::<rules::TodoRule>::default(),
         Box::<rules::NonmatchingOutputRule<'_>>::default(),
-<<<<<<< HEAD
+        Box::<rules::CommentWhitespaceRule>::default(),
         Box::<rules::ExpressionSpacingRule>::default(),
-=======
-        Box::<rules::CommentWhitespaceRule>::default(),
->>>>>>> 413d4b7e
     ];
 
     // Ensure all the rule ids are unique and pascal case

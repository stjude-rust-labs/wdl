--- conflicted
+++ resolved
@@ -1,8 +1,4 @@
-<<<<<<< HEAD
-#@ except: BlankLinesBetweenElements, DescriptionMissing
-=======
-#@ except: CommentWhitespace, DescriptionMissing
->>>>>>> 6faf7db2
+#@ except: BlankLinesBetweenElements, CommentWhitespace, DescriptionMissing
 ## This is a test of whitespace between import statements.
 
 version 1.1

//! Lint rules for Workflow Description Language (WDL) documents.
#![doc = include_str!("../RULES.md")]
//! # Examples
//!
//! An example of parsing a WDL document and linting it:
//!
//! ```rust
//! # let source = "version 1.1\nworkflow test {}";
//! use wdl_lint::ast::Document;
//! use wdl_lint::ast::Validator;
//! use wdl_lint::LintVisitor;
//!
//! let (document, diagnostics) = Document::parse(source);
//! if !diagnostics.is_empty() {
//!     // Handle the failure to parse
//! }
//!
//! let mut validator = Validator::default();
//! validator.add_visitor(LintVisitor::default());
//! if let Err(diagnostics) = validator.validate(&document) {
//!     // Handle the failure to validate
//! }
//! ```

#![warn(missing_docs)]
#![warn(rust_2018_idioms)]
#![warn(rust_2021_compatibility)]
#![warn(missing_debug_implementations)]
#![warn(clippy::missing_docs_in_private_items)]
#![warn(rustdoc::broken_intra_doc_links)]

use wdl_ast::Diagnostics;
use wdl_ast::Visitor;

pub mod rules;
mod tags;
pub(crate) mod util;
mod visitor;

pub use tags::*;
pub use visitor::*;
pub use wdl_ast as ast;

/// A trait implemented by lint rules.
pub trait Rule: Visitor<State = Diagnostics> {
    /// The unique identifier for the lint rule.
    ///
    /// The identifier is required to be pascal case.
    ///
    /// This is what will show up in style guides and is the identifier by which
    /// a lint rule is disabled.
    fn id(&self) -> &'static str;

    /// A short, single sentence description of the lint rule.
    fn description(&self) -> &'static str;

    /// Get the long-form explanation of the lint rule.
    fn explanation(&self) -> &'static str;

    /// Get the tags of the lint rule.
    fn tags(&self) -> TagSet;

    /// Gets the optional URL of the lint rule.
    fn url(&self) -> Option<&'static str> {
        None
    }
}

/// Gets the default rule set.
pub fn rules() -> Vec<Box<dyn Rule>> {
    let rules: Vec<Box<dyn Rule>> = vec![
        Box::<rules::DoubleQuotesRule>::default(),
        Box::<rules::NoCurlyCommandsRule>::default(),
        Box::<rules::SnakeCaseRule>::default(),
        Box::<rules::MissingRuntimeRule>::default(),
        Box::<rules::EndingNewlineRule>::default(),
        Box::<rules::PreambleWhitespaceRule>::default(),
        Box::<rules::PreambleCommentsRule>::default(),
        Box::<rules::MatchingParameterMetaRule>::default(),
        Box::<rules::WhitespaceRule>::default(),
        Box::<rules::CommandSectionMixedIndentationRule>::default(),
        Box::<rules::ImportPlacementRule>::default(),
        Box::<rules::PascalCaseRule>::default(),
        Box::<rules::ImportWhitespaceRule>::default(),
        Box::<rules::MissingMetasRule>::default(),
        Box::<rules::MissingOutputRule>::default(),
        Box::<rules::ImportSortRule>::default(),
        Box::<rules::InputNotSortedRule>::default(),
        Box::<rules::LineWidthRule>::default(),
        Box::<rules::InconsistentNewlinesRule>::default(),
        Box::<rules::CallInputSpacingRule>::default(),
        Box::<rules::SectionOrderingRule>::default(),
        Box::<rules::DeprecatedObjectRule>::default(),
        Box::<rules::DescriptionMissingRule>::default(),
        Box::<rules::DeprecatedPlaceholderOptionRule>::default(),
        Box::<rules::RuntimeSectionKeysRule>::default(),
        Box::<rules::TodoRule>::default(),
        Box::<rules::NonmatchingOutputRule<'_>>::default(),
        Box::<rules::CommentWhitespaceRule>::default(),
        Box::<rules::TrailingCommaRule>::default(),
<<<<<<< HEAD
        Box::<rules::DisallowedInputNameRule>::default(),
        Box::<rules::DisallowedOutputNameRule>::default(),
=======
        Box::<rules::BlankLinesBetweenElementsRule>::default(),
>>>>>>> 21cb4abe
    ];

    // Ensure all the rule ids are unique and pascal case
    #[cfg(debug_assertions)]
    {
        use convert_case::Case;
        use convert_case::Casing;
        let mut set = std::collections::HashSet::new();
        for r in rules.iter() {
            if r.id().to_case(Case::Pascal) != r.id() {
                panic!("lint rule id `{id}` is not pascal case", id = r.id());
            }

            if !set.insert(r.id()) {
                panic!("duplicate rule id `{id}`", id = r.id());
            }
        }
    }

    rules
}<|MERGE_RESOLUTION|>--- conflicted
+++ resolved
@@ -98,12 +98,9 @@
         Box::<rules::NonmatchingOutputRule<'_>>::default(),
         Box::<rules::CommentWhitespaceRule>::default(),
         Box::<rules::TrailingCommaRule>::default(),
-<<<<<<< HEAD
+        Box::<rules::BlankLinesBetweenElementsRule>::default(),
         Box::<rules::DisallowedInputNameRule>::default(),
         Box::<rules::DisallowedOutputNameRule>::default(),
-=======
-        Box::<rules::BlankLinesBetweenElementsRule>::default(),
->>>>>>> 21cb4abe
     ];
 
     // Ensure all the rule ids are unique and pascal case

--- conflicted
+++ resolved
@@ -57,11 +57,7 @@
         TagSet::new(&[Tag::Completeness])
     }
 
-<<<<<<< HEAD
-    fn exceptable_nodes(&self) -> Option<Vec<wdl_ast::SyntaxKind>> {
-=======
     fn exceptable_nodes(&self) -> Option<&'static [wdl_ast::SyntaxKind]> {
->>>>>>> 2b45207e
         None
     }
 }

//! Lint rules for Workflow Description Language (WDL) documents.
#![doc = include_str!("../RULES.md")]
//! # Examples
//!
//! An example of parsing a WDL document and linting it:
//!
//! ```rust
//! # let source = "version 1.1\nworkflow test {}";
//! use wdl_lint::ast::Document;
//! use wdl_lint::ast::Validator;
//! use wdl_lint::LintVisitor;
//!
//! let (document, diagnostics) = Document::parse(source);
//! if !diagnostics.is_empty() {
//!     // Handle the failure to parse
//! }
//!
//! let mut validator = Validator::default();
//! validator.add_visitor(LintVisitor::default());
//! if let Err(diagnostics) = validator.validate(&document) {
//!     // Handle the failure to validate
//! }
//! ```

#![warn(missing_docs)]
#![warn(rust_2018_idioms)]
#![warn(rust_2021_compatibility)]
#![warn(missing_debug_implementations)]
#![warn(clippy::missing_docs_in_private_items)]
#![warn(rustdoc::broken_intra_doc_links)]

use wdl_ast::Diagnostics;
use wdl_ast::Visitor;

pub mod rules;
mod tags;
pub(crate) mod util;
mod visitor;

pub use tags::*;
pub use visitor::*;
pub use wdl_ast as ast;

/// A trait implemented by lint rules.
pub trait Rule: Visitor<State = Diagnostics> {
    /// The unique identifier for the lint rule.
    ///
    /// The identifier is required to be pascal case.
    ///
    /// This is what will show up in style guides and is the identifier by which
    /// a lint rule is disabled.
    fn id(&self) -> &'static str;

    /// A short, single sentence description of the lint rule.
    fn description(&self) -> &'static str;

    /// Get the long-form explanation of the lint rule.
    fn explanation(&self) -> &'static str;

    /// Get the tags of the lint rule.
    fn tags(&self) -> TagSet;

    /// Gets the optional URL of the lint rule.
    fn url(&self) -> Option<&'static str> {
        None
    }
}

/// Gets the default rule set.
pub fn rules() -> Vec<Box<dyn Rule>> {
    let rules: Vec<Box<dyn Rule>> = vec![
        Box::<rules::DoubleQuotesRule>::default(),
        Box::<rules::NoCurlyCommandsRule>::default(),
        Box::<rules::SnakeCaseRule>::default(),
        Box::<rules::MissingRuntimeRule>::default(),
        Box::<rules::EndingNewlineRule>::default(),
        Box::<rules::PreambleWhitespaceRule>::default(),
        Box::<rules::PreambleCommentsRule>::default(),
        Box::<rules::MatchingParameterMetaRule>::default(),
        Box::<rules::WhitespaceRule>::default(),
        Box::<rules::CommandSectionMixedIndentationRule>::default(),
        Box::<rules::ImportPlacementRule>::default(),
        Box::<rules::PascalCaseRule>::default(),
        Box::<rules::ImportWhitespaceRule>::default(),
        Box::<rules::MissingMetasRule>::default(),
        Box::<rules::MissingOutputRule>::default(),
        Box::<rules::ImportSortRule>::default(),
        Box::<rules::InputNotSortedRule>::default(),
        Box::<rules::LineWidthRule>::default(),
        Box::<rules::InconsistentNewlinesRule>::default(),
        Box::<rules::CallInputSpacingRule>::default(),
        Box::<rules::SectionOrderingRule>::default(),
        Box::<rules::DeprecatedObjectRule>::default(),
        Box::<rules::DescriptionMissingRule>::default(),
        Box::<rules::DeprecatedPlaceholderOptionRule>::default(),
        Box::<rules::RuntimeSectionKeysRule>::default(),
        Box::<rules::TodoRule>::default(),
        Box::<rules::NonmatchingOutputRule<'_>>::default(),
        Box::<rules::CommentWhitespaceRule>::default(),
        Box::<rules::TrailingCommaRule>::default(),
        Box::<rules::BlankLinesBetweenElementsRule>::default(),
<<<<<<< HEAD
        Box::<rules::ExpressionSpacingRule>::default(),
=======
        Box::<rules::KeyValuePairsRule>::default(),
>>>>>>> 7c1b5a33
    ];

    // Ensure all the rule ids are unique and pascal case
    #[cfg(debug_assertions)]
    {
        use convert_case::Case;
        use convert_case::Casing;
        let mut set = std::collections::HashSet::new();
        for r in rules.iter() {
            if r.id().to_case(Case::Pascal) != r.id() {
                panic!("lint rule id `{id}` is not pascal case", id = r.id());
            }

            if !set.insert(r.id()) {
                panic!("duplicate rule id `{id}`", id = r.id());
            }
        }
    }

    rules
}<|MERGE_RESOLUTION|>--- conflicted
+++ resolved
@@ -99,11 +99,8 @@
         Box::<rules::CommentWhitespaceRule>::default(),
         Box::<rules::TrailingCommaRule>::default(),
         Box::<rules::BlankLinesBetweenElementsRule>::default(),
-<<<<<<< HEAD
+        Box::<rules::KeyValuePairsRule>::default(),
         Box::<rules::ExpressionSpacingRule>::default(),
-=======
-        Box::<rules::KeyValuePairsRule>::default(),
->>>>>>> 7c1b5a33
     ];
 
     // Ensure all the rule ids are unique and pascal case

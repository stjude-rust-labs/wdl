//! V1 AST representation for expressions.

use crate::AstChildren;
use crate::AstNode;
use crate::AstToken;
use crate::Ident;
use crate::SyntaxElement;
use crate::SyntaxKind;
use crate::SyntaxNode;
use crate::SyntaxToken;
use crate::WorkflowDescriptionLanguage;
use crate::support;
use crate::support::child;
use crate::support::children;
use crate::token;
use crate::token_child;

/// Represents an expression.
#[derive(Clone, Debug, PartialEq, Eq)]
pub enum Expr {
    /// The expression is a literal.
    Literal(LiteralExpr),
    /// The expression is a name reference.
    Name(NameRef),
    /// The expression is a parenthesized expression.
    Parenthesized(ParenthesizedExpr),
    /// The expression is an `if` expression.
    If(IfExpr),
    /// The expression is a "logical not" expression.
    LogicalNot(LogicalNotExpr),
    /// The expression is a negation expression.
    Negation(NegationExpr),
    /// The expression is a "logical or" expression.
    LogicalOr(LogicalOrExpr),
    /// The expression is a "logical and" expression.
    LogicalAnd(LogicalAndExpr),
    /// The expression is an equality expression.
    Equality(EqualityExpr),
    /// The expression is an inequality expression.
    Inequality(InequalityExpr),
    /// The expression is a "less than" expression.
    Less(LessExpr),
    /// The expression is a "less than or equal to" expression.
    LessEqual(LessEqualExpr),
    /// The expression is a "greater" expression.
    Greater(GreaterExpr),
    /// The expression is a "greater than or equal to" expression.
    GreaterEqual(GreaterEqualExpr),
    /// The expression is an addition expression.
    Addition(AdditionExpr),
    /// The expression is a subtraction expression.
    Subtraction(SubtractionExpr),
    /// The expression is a multiplication expression.
    Multiplication(MultiplicationExpr),
    /// The expression is a division expression.
    Division(DivisionExpr),
    /// The expression is a modulo expression.
    Modulo(ModuloExpr),
    /// The expression is an exponentiation expression.
    Exponentiation(ExponentiationExpr),
    /// The expression is a call expression.
    Call(CallExpr),
    /// The expression is an index expression.
    Index(IndexExpr),
    /// The expression is a member access expression.
    Access(AccessExpr),
}

impl Expr {
    /// Returns whether or not a [`SyntaxKind`] is able to be cast to any of the
    /// underlying members within the [`Expr`].
    pub fn can_cast(kind: SyntaxKind) -> bool
    where
        Self: Sized,
    {
        if LiteralExpr::can_cast(kind) {
            return true;
        }

        matches!(
            kind,
            SyntaxKind::NameRefNode
                | SyntaxKind::ParenthesizedExprNode
                | SyntaxKind::IfExprNode
                | SyntaxKind::LogicalNotExprNode
                | SyntaxKind::NegationExprNode
                | SyntaxKind::LogicalOrExprNode
                | SyntaxKind::LogicalAndExprNode
                | SyntaxKind::EqualityExprNode
                | SyntaxKind::InequalityExprNode
                | SyntaxKind::LessExprNode
                | SyntaxKind::LessEqualExprNode
                | SyntaxKind::GreaterExprNode
                | SyntaxKind::GreaterEqualExprNode
                | SyntaxKind::AdditionExprNode
                | SyntaxKind::SubtractionExprNode
                | SyntaxKind::MultiplicationExprNode
                | SyntaxKind::DivisionExprNode
                | SyntaxKind::ModuloExprNode
                | SyntaxKind::ExponentiationExprNode
                | SyntaxKind::CallExprNode
                | SyntaxKind::IndexExprNode
                | SyntaxKind::AccessExprNode
        )
    }

    /// Attempts to cast the [`SyntaxNode`] to any of the underlying members
    /// within the [`Expr`].
    pub fn cast(syntax: SyntaxNode) -> Option<Self> {
        if LiteralExpr::can_cast(syntax.kind()) {
            return Some(Self::Literal(
                LiteralExpr::cast(syntax).expect("literal expr should cast"),
            ));
        }

        match syntax.kind() {
            SyntaxKind::NameRefNode => Some(Self::Name(
                NameRef::cast(syntax).expect("name ref should cast"),
            )),
            SyntaxKind::ParenthesizedExprNode => Some(Self::Parenthesized(
                ParenthesizedExpr::cast(syntax).expect("parenthesized expr should cast"),
            )),
            SyntaxKind::IfExprNode => {
                Some(Self::If(IfExpr::cast(syntax).expect("if expr should cast")))
            }
            SyntaxKind::LogicalNotExprNode => Some(Self::LogicalNot(
                LogicalNotExpr::cast(syntax).expect("logical not expr should cast"),
            )),
            SyntaxKind::NegationExprNode => Some(Self::Negation(
                NegationExpr::cast(syntax).expect("negation expr should cast"),
            )),
            SyntaxKind::LogicalOrExprNode => Some(Self::LogicalOr(
                LogicalOrExpr::cast(syntax).expect("logical or expr should cast"),
            )),
            SyntaxKind::LogicalAndExprNode => Some(Self::LogicalAnd(
                LogicalAndExpr::cast(syntax).expect("logical and expr should cast"),
            )),
            SyntaxKind::EqualityExprNode => Some(Self::Equality(
                EqualityExpr::cast(syntax).expect("equality expr should cast"),
            )),
            SyntaxKind::InequalityExprNode => Some(Self::Inequality(
                InequalityExpr::cast(syntax).expect("inequality expr should cast"),
            )),
            SyntaxKind::LessExprNode => Some(Self::Less(
                LessExpr::cast(syntax).expect("less expr should cast"),
            )),
            SyntaxKind::LessEqualExprNode => Some(Self::LessEqual(
                LessEqualExpr::cast(syntax).expect("less equal expr should cast"),
            )),
            SyntaxKind::GreaterExprNode => Some(Self::Greater(
                GreaterExpr::cast(syntax).expect("greater expr should cast"),
            )),
            SyntaxKind::GreaterEqualExprNode => Some(Self::GreaterEqual(
                GreaterEqualExpr::cast(syntax).expect("greater equal expr should cast"),
            )),
            SyntaxKind::AdditionExprNode => Some(Self::Addition(
                AdditionExpr::cast(syntax).expect("addition expr should cast"),
            )),
            SyntaxKind::SubtractionExprNode => Some(Self::Subtraction(
                SubtractionExpr::cast(syntax).expect("subtraction expr should cast"),
            )),
            SyntaxKind::MultiplicationExprNode => Some(Self::Multiplication(
                MultiplicationExpr::cast(syntax).expect("multiplication expr should cast"),
            )),
            SyntaxKind::DivisionExprNode => Some(Self::Division(
                DivisionExpr::cast(syntax).expect("division expr should cast"),
            )),
            SyntaxKind::ModuloExprNode => Some(Self::Modulo(
                ModuloExpr::cast(syntax).expect("modulo expr should cast"),
            )),
            SyntaxKind::ExponentiationExprNode => Some(Self::Exponentiation(
                ExponentiationExpr::cast(syntax).expect("exponentation expr should cast"),
            )),
            SyntaxKind::CallExprNode => Some(Self::Call(
                CallExpr::cast(syntax).expect("call expr should cast"),
            )),
            SyntaxKind::IndexExprNode => Some(Self::Index(
                IndexExpr::cast(syntax).expect("index expr should cast"),
            )),
            SyntaxKind::AccessExprNode => Some(Self::Access(
                AccessExpr::cast(syntax).expect("access expr should cast"),
            )),
            _ => None,
        }
    }

    /// Gets a reference to the underlying [`SyntaxNode`].
    pub fn syntax(&self) -> &SyntaxNode {
        match self {
            Expr::Literal(element) => element.syntax(),
            Expr::Name(element) => element.syntax(),
            Expr::Parenthesized(element) => element.syntax(),
            Expr::If(element) => element.syntax(),
            Expr::LogicalNot(element) => element.syntax(),
            Expr::Negation(element) => element.syntax(),
            Expr::LogicalOr(element) => element.syntax(),
            Expr::LogicalAnd(element) => element.syntax(),
            Expr::Equality(element) => element.syntax(),
            Expr::Inequality(element) => element.syntax(),
            Expr::Less(element) => element.syntax(),
            Expr::LessEqual(element) => element.syntax(),
            Expr::Greater(element) => element.syntax(),
            Expr::GreaterEqual(element) => element.syntax(),
            Expr::Addition(element) => element.syntax(),
            Expr::Subtraction(element) => element.syntax(),
            Expr::Multiplication(element) => element.syntax(),
            Expr::Division(element) => element.syntax(),
            Expr::Modulo(element) => element.syntax(),
            Expr::Exponentiation(element) => element.syntax(),
            Expr::Call(element) => element.syntax(),
            Expr::Index(element) => element.syntax(),
            Expr::Access(element) => element.syntax(),
        }
    }

    /// Attempts to get a reference to the inner [`LiteralExpr`].
    ///
    /// * If `self` is a [`Expr::Literal`], then a reference to the inner
    ///   [`LiteralExpr`] is returned wrapped in [`Some`].
    /// * Else, [`None`] is returned.
    pub fn as_literal(&self) -> Option<&LiteralExpr> {
        match self {
            Self::Literal(literal) => Some(literal),
            _ => None,
        }
    }

    /// Consumes `self` and attempts to return the inner [`LiteralExpr`].
    ///
    /// * If `self` is a [`Expr::Literal`], then the inner [`LiteralExpr`] is
    ///   returned wrapped in [`Some`].
    /// * Else, [`None`] is returned.
    pub fn into_literal(self) -> Option<LiteralExpr> {
        match self {
            Self::Literal(literal) => Some(literal),
            _ => None,
        }
    }

    /// Unwraps the expression into a literal expression.
    ///
    /// # Panics
    ///
    /// Panics if the expression is not a literal expression.
    pub fn unwrap_literal(self) -> LiteralExpr {
        match self {
            Self::Literal(expr) => expr,
            _ => panic!("not a literal expression"),
        }
    }

    /// Attempts to get a reference to the inner [`NameRef`].
    ///
    /// * If `self` is a [`Expr::Name`], then a reference to the inner
    ///   [`NameRef`] is returned wrapped in [`Some`].
    /// * Else, [`None`] is returned.
    pub fn as_name_ref(&self) -> Option<&NameRef> {
        match self {
            Self::Name(name_ref) => Some(name_ref),
            _ => None,
        }
    }

    /// Consumes `self` and attempts to return the inner [`NameRef`].
    ///
    /// * If `self` is a [`Expr::Name`], then the inner [`NameRef`] is returned
    ///   wrapped in [`Some`].
    /// * Else, [`None`] is returned.
    pub fn into_name_ref(self) -> Option<NameRef> {
        match self {
            Self::Name(name_ref) => Some(name_ref),
            _ => None,
        }
    }

    /// Unwraps the expression into a name reference.
    ///
    /// # Panics
    ///
    /// Panics if the expression is not a name reference.
    pub fn unwrap_name_ref(self) -> NameRef {
        match self {
            Self::Name(expr) => expr,
            _ => panic!("not a name reference"),
        }
    }

    /// Attempts to get a reference to the inner [`ParenthesizedExpr`].
    ///
    /// * If `self` is a [`Expr::Parenthesized`], then a reference to the inner
    ///   [`ParenthesizedExpr`] is returned wrapped in [`Some`].
    /// * Else, [`None`] is returned.
    pub fn as_parenthesized(&self) -> Option<&ParenthesizedExpr> {
        match self {
            Self::Parenthesized(parenthesized) => Some(parenthesized),
            _ => None,
        }
    }

    /// Consumes `self` and attempts to return the inner [`ParenthesizedExpr`].
    ///
    /// * If `self` is a [`Expr::Parenthesized`], then the inner
    ///   [`ParenthesizedExpr`] is returned wrapped in [`Some`].
    /// * Else, [`None`] is returned.
    pub fn into_parenthesized(self) -> Option<ParenthesizedExpr> {
        match self {
            Self::Parenthesized(parenthesized) => Some(parenthesized),
            _ => None,
        }
    }

    /// Unwraps the expression into a parenthesized expression.
    ///
    /// # Panics
    ///
    /// Panics if the expression is not a parenthesized expression.
    pub fn unwrap_parenthesized(self) -> ParenthesizedExpr {
        match self {
            Self::Parenthesized(expr) => expr,
            _ => panic!("not a parenthesized expression"),
        }
    }

    /// Attempts to get a reference to the inner [`IfExpr`].
    ///
    /// * If `self` is a [`Expr::If`], then a reference to the inner [`IfExpr`]
    ///   is returned wrapped in [`Some`].
    /// * Else, [`None`] is returned.
    pub fn as_if(&self) -> Option<&IfExpr> {
        match self {
            Self::If(r#if) => Some(r#if),
            _ => None,
        }
    }

    /// Consumes `self` and attempts to return the inner [`IfExpr`].
    ///
    /// * If `self` is a [`Expr::If`], then the inner [`IfExpr`] is returned
    ///   wrapped in [`Some`].
    /// * Else, [`None`] is returned.
    pub fn into_if(self) -> Option<IfExpr> {
        match self {
            Self::If(r#if) => Some(r#if),
            _ => None,
        }
    }

    /// Unwraps the expression into an `if` expression.
    ///
    /// # Panics
    ///
    /// Panics if the expression is not an `if` expression.
    pub fn unwrap_if(self) -> IfExpr {
        match self {
            Self::If(expr) => expr,
            _ => panic!("not an `if` expression"),
        }
    }

    /// Attempts to get a reference to the inner [`LogicalNotExpr`].
    ///
    /// * If `self` is a [`Expr::LogicalNot`], then a reference to the inner
    ///   [`LogicalNotExpr`] is returned wrapped in [`Some`].
    /// * Else, [`None`] is returned.
    pub fn as_logical_not(&self) -> Option<&LogicalNotExpr> {
        match self {
            Self::LogicalNot(logical_not) => Some(logical_not),
            _ => None,
        }
    }

    /// Consumes `self` and attempts to return the inner [`LogicalNotExpr`].
    ///
    /// * If `self` is a [`Expr::LogicalNot`], then the inner [`LogicalNotExpr`]
    ///   is returned wrapped in [`Some`].
    /// * Else, [`None`] is returned.
    pub fn into_logical_not(self) -> Option<LogicalNotExpr> {
        match self {
            Self::LogicalNot(logical_not) => Some(logical_not),
            _ => None,
        }
    }

    /// Unwraps the expression into a logical `not` expression.
    ///
    /// # Panics
    ///
    /// Panics if the expression is not a logical `not` expression.
    pub fn unwrap_logical_not(self) -> LogicalNotExpr {
        match self {
            Self::LogicalNot(expr) => expr,
            _ => panic!("not a logical `not` expression"),
        }
    }

    /// Attempts to get a reference to the inner [`NegationExpr`].
    ///
    /// * If `self` is a [`Expr::Negation`], then a reference to the inner
    ///   [`NegationExpr`] is returned wrapped in [`Some`].
    /// * Else, [`None`] is returned.
    pub fn as_negation(&self) -> Option<&NegationExpr> {
        match self {
            Self::Negation(negation) => Some(negation),
            _ => None,
        }
    }

    /// Consumes `self` and attempts to return the inner [`NegationExpr`].
    ///
    /// * If `self` is a [`Expr::Negation`], then the inner [`NegationExpr`] is
    ///   returned wrapped in [`Some`].
    /// * Else, [`None`] is returned.
    pub fn into_negation(self) -> Option<NegationExpr> {
        match self {
            Self::Negation(negation) => Some(negation),
            _ => None,
        }
    }

    /// Unwraps the expression into a negation expression.
    ///
    /// # Panics
    ///
    /// Panics if the expression is not a negation expression.
    pub fn unwrap_negation(self) -> NegationExpr {
        match self {
            Self::Negation(expr) => expr,
            _ => panic!("not a negation expression"),
        }
    }

    /// Attempts to get a reference to the inner [`LogicalOrExpr`].
    ///
    /// * If `self` is a [`Expr::LogicalOr`], then a reference to the inner
    ///   [`LogicalOrExpr`] is returned wrapped in [`Some`].
    /// * Else, [`None`] is returned.
    pub fn as_logical_or(&self) -> Option<&LogicalOrExpr> {
        match self {
            Self::LogicalOr(logical_or) => Some(logical_or),
            _ => None,
        }
    }

    /// Consumes `self` and attempts to return the inner [`LogicalOrExpr`].
    ///
    /// * If `self` is a [`Expr::LogicalOr`], then the inner [`LogicalOrExpr`]
    ///   is returned wrapped in [`Some`].
    /// * Else, [`None`] is returned.
    pub fn into_logical_or(self) -> Option<LogicalOrExpr> {
        match self {
            Self::LogicalOr(logical_or) => Some(logical_or),
            _ => None,
        }
    }

    /// Unwraps the expression into a logical `or` expression.
    ///
    /// # Panics
    ///
    /// Panics if the expression is not a logical `or` expression.
    pub fn unwrap_logical_or(self) -> LogicalOrExpr {
        match self {
            Self::LogicalOr(expr) => expr,
            _ => panic!("not a logical `or` expression"),
        }
    }

    /// Attempts to get a reference to the inner [`LogicalAndExpr`].
    ///
    /// * If `self` is a [`Expr::LogicalAnd`], then a reference to the inner
    ///   [`LogicalAndExpr`] is returned wrapped in [`Some`].
    /// * Else, [`None`] is returned.
    pub fn as_logical_and(&self) -> Option<&LogicalAndExpr> {
        match self {
            Self::LogicalAnd(logical_and) => Some(logical_and),
            _ => None,
        }
    }

    /// Consumes `self` and attempts to return the inner [`LogicalAndExpr`].
    ///
    /// * If `self` is a [`Expr::LogicalAnd`], then the inner [`LogicalAndExpr`]
    ///   is returned wrapped in [`Some`].
    /// * Else, [`None`] is returned.
    pub fn into_logical_and(self) -> Option<LogicalAndExpr> {
        match self {
            Self::LogicalAnd(logical_and) => Some(logical_and),
            _ => None,
        }
    }

    /// Unwraps the expression into a logical `and` expression.
    ///
    /// # Panics
    ///
    /// Panics if the expression is not a logical `and` expression.
    pub fn unwrap_logical_and(self) -> LogicalAndExpr {
        match self {
            Self::LogicalAnd(expr) => expr,
            _ => panic!("not a logical `and` expression"),
        }
    }

    /// Attempts to get a reference to the inner [`EqualityExpr`].
    ///
    /// * If `self` is a [`Expr::Equality`], then a reference to the inner
    ///   [`EqualityExpr`] is returned wrapped in [`Some`].
    /// * Else, [`None`] is returned.
    pub fn as_equality(&self) -> Option<&EqualityExpr> {
        match self {
            Self::Equality(equality) => Some(equality),
            _ => None,
        }
    }

    /// Consumes `self` and attempts to return the inner [`EqualityExpr`].
    ///
    /// * If `self` is a [`Expr::Equality`], then the inner [`EqualityExpr`] is
    ///   returned wrapped in [`Some`].
    /// * Else, [`None`] is returned.
    pub fn into_equality(self) -> Option<EqualityExpr> {
        match self {
            Self::Equality(equality) => Some(equality),
            _ => None,
        }
    }

    /// Unwraps the expression into an equality expression.
    ///
    /// # Panics
    ///
    /// Panics if the expression is not an equality expression.
    pub fn unwrap_equality(self) -> EqualityExpr {
        match self {
            Self::Equality(expr) => expr,
            _ => panic!("not an equality expression"),
        }
    }

    /// Attempts to get a reference to the inner [`InequalityExpr`].
    ///
    /// * If `self` is a [`Expr::Inequality`], then a reference to the inner
    ///   [`InequalityExpr`] is returned wrapped in [`Some`].
    /// * Else, [`None`] is returned.
    pub fn as_inequality(&self) -> Option<&InequalityExpr> {
        match self {
            Self::Inequality(inequality) => Some(inequality),
            _ => None,
        }
    }

    /// Consumes `self` and attempts to return the inner [`InequalityExpr`].
    ///
    /// * If `self` is a [`Expr::Inequality`], then the inner [`InequalityExpr`]
    ///   is returned wrapped in [`Some`].
    /// * Else, [`None`] is returned.
    pub fn into_inequality(self) -> Option<InequalityExpr> {
        match self {
            Self::Inequality(inequality) => Some(inequality),
            _ => None,
        }
    }

    /// Unwraps the expression into an inequality expression.
    ///
    /// # Panics
    ///
    /// Panics if the expression is not an inequality expression.
    pub fn unwrap_inequality(self) -> InequalityExpr {
        match self {
            Self::Inequality(expr) => expr,
            _ => panic!("not an inequality expression"),
        }
    }

    /// Attempts to get a reference to the inner [`LessExpr`].
    ///
    /// * If `self` is a [`Expr::Less`], then a reference to the inner
    ///   [`LessExpr`] is returned wrapped in [`Some`].
    /// * Else, [`None`] is returned.
    pub fn as_less(&self) -> Option<&LessExpr> {
        match self {
            Self::Less(less) => Some(less),
            _ => None,
        }
    }

    /// Consumes `self` and attempts to return the inner [`LessExpr`].
    ///
    /// * If `self` is a [`Expr::Less`], then the inner [`LessExpr`] is returned
    ///   wrapped in [`Some`].
    /// * Else, [`None`] is returned.
    pub fn into_less(self) -> Option<LessExpr> {
        match self {
            Self::Less(less) => Some(less),
            _ => None,
        }
    }

    /// Unwraps the expression into a "less than" expression.
    ///
    /// # Panics
    ///
    /// Panics if the expression is not a "less than" expression.
    pub fn unwrap_less(self) -> LessExpr {
        match self {
            Self::Less(expr) => expr,
            _ => panic!("not a \"less than\" expression"),
        }
    }

    /// Attempts to get a reference to the inner [`LessEqualExpr`].
    ///
    /// * If `self` is a [`Expr::LessEqual`], then a reference to the inner
    ///   [`LessEqualExpr`] is returned wrapped in [`Some`].
    /// * Else, [`None`] is returned.
    pub fn as_less_equal(&self) -> Option<&LessEqualExpr> {
        match self {
            Self::LessEqual(less_equal) => Some(less_equal),
            _ => None,
        }
    }

    /// Consumes `self` and attempts to return the inner [`LessEqualExpr`].
    ///
    /// * If `self` is a [`Expr::LessEqual`], then the inner [`LessEqualExpr`]
    ///   is returned wrapped in [`Some`].
    /// * Else, [`None`] is returned.
    pub fn into_less_equal(self) -> Option<LessEqualExpr> {
        match self {
            Self::LessEqual(less_equal) => Some(less_equal),
            _ => None,
        }
    }

    /// Unwraps the expression into a "less than or equal to" expression.
    ///
    /// # Panics
    ///
    /// Panics if the expression is not a "less than or equal to" expression.
    pub fn unwrap_less_equal(self) -> LessEqualExpr {
        match self {
            Self::LessEqual(expr) => expr,
            _ => panic!("not a \"less than or equal to\" expression"),
        }
    }

    /// Attempts to get a reference to the inner [`GreaterExpr`].
    ///
    /// * If `self` is a [`Expr::Greater`], then a reference to the inner
    ///   [`GreaterExpr`] is returned wrapped in [`Some`].
    /// * Else, [`None`] is returned.
    pub fn as_greater(&self) -> Option<&GreaterExpr> {
        match self {
            Self::Greater(greater) => Some(greater),
            _ => None,
        }
    }

    /// Consumes `self` and attempts to return the inner [`GreaterExpr`].
    ///
    /// * If `self` is a [`Expr::Greater`], then the inner [`GreaterExpr`] is
    ///   returned wrapped in [`Some`].
    /// * Else, [`None`] is returned.
    pub fn into_greater(self) -> Option<GreaterExpr> {
        match self {
            Self::Greater(greater) => Some(greater),
            _ => None,
        }
    }

    /// Unwraps the expression into a "greater than" expression.
    ///
    /// # Panics
    ///
    /// Panics if the expression is not a "greater than" expression.
    pub fn unwrap_greater(self) -> GreaterExpr {
        match self {
            Self::Greater(expr) => expr,
            _ => panic!("not a \"greater than\" expression"),
        }
    }

    /// Attempts to get a reference to the inner [`GreaterEqualExpr`].
    ///
    /// * If `self` is a [`Expr::GreaterEqual`], then a reference to the inner
    ///   [`GreaterEqualExpr`] is returned wrapped in [`Some`].
    /// * Else, [`None`] is returned.
    pub fn as_greater_equal(&self) -> Option<&GreaterEqualExpr> {
        match self {
            Self::GreaterEqual(greater_equal) => Some(greater_equal),
            _ => None,
        }
    }

    /// Consumes `self` and attempts to return the inner [`GreaterEqualExpr`].
    ///
    /// * If `self` is a [`Expr::GreaterEqual`], then the inner
    ///   [`GreaterEqualExpr`] is returned wrapped in [`Some`].
    /// * Else, [`None`] is returned.
    pub fn into_greater_equal(self) -> Option<GreaterEqualExpr> {
        match self {
            Self::GreaterEqual(greater_equal) => Some(greater_equal),
            _ => None,
        }
    }

    /// Unwraps the expression into a "greater than or equal to" expression.
    ///
    /// # Panics
    ///
    /// Panics if the expression is not a "greater than or equal to" expression.
    pub fn unwrap_greater_equal(self) -> GreaterEqualExpr {
        match self {
            Self::GreaterEqual(expr) => expr,
            _ => panic!("not a \"greater than or equal to\" expression"),
        }
    }

    /// Attempts to get a reference to the inner [`AdditionExpr`].
    ///
    /// * If `self` is a [`Expr::Addition`], then a reference to the inner
    ///   [`AdditionExpr`] is returned wrapped in [`Some`].
    /// * Else, [`None`] is returned.
    pub fn as_addition(&self) -> Option<&AdditionExpr> {
        match self {
            Self::Addition(addition) => Some(addition),
            _ => None,
        }
    }

    /// Consumes `self` and attempts to return the inner [`AdditionExpr`].
    ///
    /// * If `self` is a [`Expr::Addition`], then the inner [`AdditionExpr`] is
    ///   returned wrapped in [`Some`].
    /// * Else, [`None`] is returned.
    pub fn into_addition(self) -> Option<AdditionExpr> {
        match self {
            Self::Addition(addition) => Some(addition),
            _ => None,
        }
    }

    /// Unwraps the expression into an addition expression.
    ///
    /// # Panics
    ///
    /// Panics if the expression is not an addition expression.
    pub fn unwrap_addition(self) -> AdditionExpr {
        match self {
            Self::Addition(expr) => expr,
            _ => panic!("not an addition expression"),
        }
    }

    /// Attempts to get a reference to the inner [`SubtractionExpr`].
    ///
    /// * If `self` is a [`Expr::Subtraction`], then a reference to the inner
    ///   [`SubtractionExpr`] is returned wrapped in [`Some`].
    /// * Else, [`None`] is returned.
    pub fn as_subtraction(&self) -> Option<&SubtractionExpr> {
        match self {
            Self::Subtraction(subtraction) => Some(subtraction),
            _ => None,
        }
    }

    /// Consumes `self` and attempts to return the inner [`SubtractionExpr`].
    ///
    /// * If `self` is a [`Expr::Subtraction`], then the inner
    ///   [`SubtractionExpr`] is returned wrapped in [`Some`].
    /// * Else, [`None`] is returned.
    pub fn into_subtraction(self) -> Option<SubtractionExpr> {
        match self {
            Self::Subtraction(subtraction) => Some(subtraction),
            _ => None,
        }
    }

    /// Unwraps the expression into a subtraction expression.
    ///
    /// # Panics
    ///
    /// Panics if the expression is not a subtraction expression.
    pub fn unwrap_subtraction(self) -> SubtractionExpr {
        match self {
            Self::Subtraction(expr) => expr,
            _ => panic!("not a subtraction expression"),
        }
    }

    /// Attempts to get a reference to the inner [`MultiplicationExpr`].
    ///
    /// * If `self` is a [`Expr::Multiplication`], then a reference to the inner
    ///   [`MultiplicationExpr`] is returned wrapped in [`Some`].
    /// * Else, [`None`] is returned.
    pub fn as_multiplication(&self) -> Option<&MultiplicationExpr> {
        match self {
            Self::Multiplication(multiplication) => Some(multiplication),
            _ => None,
        }
    }

    /// Consumes `self` and attempts to return the inner [`MultiplicationExpr`].
    ///
    /// * If `self` is a [`Expr::Multiplication`], then the inner
    ///   [`MultiplicationExpr`] is returned wrapped in [`Some`].
    /// * Else, [`None`] is returned.
    pub fn into_multiplication(self) -> Option<MultiplicationExpr> {
        match self {
            Self::Multiplication(multiplication) => Some(multiplication),
            _ => None,
        }
    }

    /// Unwraps the expression into a multiplication expression.
    ///
    /// # Panics
    ///
    /// Panics if the expression is not a multiplication expression.
    pub fn unwrap_multiplication(self) -> MultiplicationExpr {
        match self {
            Self::Multiplication(expr) => expr,
            _ => panic!("not a multiplication expression"),
        }
    }

    /// Attempts to get a reference to the inner [`DivisionExpr`].
    ///
    /// * If `self` is a [`Expr::Division`], then a reference to the inner
    ///   [`DivisionExpr`] is returned wrapped in [`Some`].
    /// * Else, [`None`] is returned.
    pub fn as_division(&self) -> Option<&DivisionExpr> {
        match self {
            Self::Division(division) => Some(division),
            _ => None,
        }
    }

    /// Consumes `self` and attempts to return the inner [`DivisionExpr`].
    ///
    /// * If `self` is a [`Expr::Division`], then the inner [`DivisionExpr`] is
    ///   returned wrapped in [`Some`].
    /// * Else, [`None`] is returned.
    pub fn into_division(self) -> Option<DivisionExpr> {
        match self {
            Self::Division(division) => Some(division),
            _ => None,
        }
    }

    /// Unwraps the expression into a division expression.
    ///
    /// # Panics
    ///
    /// Panics if the expression is not a division expression.
    pub fn unwrap_division(self) -> DivisionExpr {
        match self {
            Self::Division(expr) => expr,
            _ => panic!("not a division expression"),
        }
    }

    /// Attempts to get a reference to the inner [`ModuloExpr`].
    ///
    /// * If `self` is a [`Expr::Modulo`], then a reference to the inner
    ///   [`ModuloExpr`] is returned wrapped in [`Some`].
    /// * Else, [`None`] is returned.
    pub fn as_modulo(&self) -> Option<&ModuloExpr> {
        match self {
            Self::Modulo(modulo) => Some(modulo),
            _ => None,
        }
    }

    /// Consumes `self` and attempts to return the inner [`ModuloExpr`].
    ///
    /// * If `self` is a [`Expr::Modulo`], then the inner [`ModuloExpr`] is
    ///   returned wrapped in [`Some`].
    /// * Else, [`None`] is returned.
    pub fn into_modulo(self) -> Option<ModuloExpr> {
        match self {
            Self::Modulo(modulo) => Some(modulo),
            _ => None,
        }
    }

    /// Unwraps the expression into a modulo expression.
    ///
    /// # Panics
    ///
    /// Panics if the expression is not a modulo expression.
    pub fn unwrap_modulo(self) -> ModuloExpr {
        match self {
            Self::Modulo(expr) => expr,
            _ => panic!("not a modulo expression"),
        }
    }

    /// Attempts to get a reference to the inner [`ExponentiationExpr`].
    ///
    /// * If `self` is a [`Expr::Exponentiation`], then a reference to the inner
    ///   [`ExponentiationExpr`] is returned wrapped in [`Some`].
    /// * Else, [`None`] is returned.
    pub fn as_exponentiation(&self) -> Option<&ExponentiationExpr> {
        match self {
            Self::Exponentiation(exponentiation) => Some(exponentiation),
            _ => None,
        }
    }

    /// Consumes `self` and attempts to return the inner [`ExponentiationExpr`].
    ///
    /// * If `self` is a [`Expr::Exponentiation`], then the inner
    ///   [`ExponentiationExpr`] is returned wrapped in [`Some`].
    /// * Else, [`None`] is returned.
    pub fn into_exponentiation(self) -> Option<ExponentiationExpr> {
        match self {
            Self::Exponentiation(exponentiation) => Some(exponentiation),
            _ => None,
        }
    }

    /// Unwraps the expression into an exponentiation expression.
    ///
    /// # Panics
    ///
    /// Panics if the expression is not an exponentiation expression.
    pub fn unwrap_exponentiation(self) -> ExponentiationExpr {
        match self {
            Self::Exponentiation(expr) => expr,
            _ => panic!("not an exponentiation expression"),
        }
    }

    /// Attempts to get a reference to the inner [`CallExpr`].
    ///
    /// * If `self` is a [`Expr::Call`], then a reference to the inner
    ///   [`CallExpr`] is returned wrapped in [`Some`].
    /// * Else, [`None`] is returned.
    pub fn as_call(&self) -> Option<&CallExpr> {
        match self {
            Self::Call(call) => Some(call),
            _ => None,
        }
    }

    /// Consumes `self` and attempts to return the inner [`CallExpr`].
    ///
    /// * If `self` is a [`Expr::Call`], then the inner [`CallExpr`] is returned
    ///   wrapped in [`Some`].
    /// * Else, [`None`] is returned.
    pub fn into_call(self) -> Option<CallExpr> {
        match self {
            Self::Call(call) => Some(call),
            _ => None,
        }
    }

    /// Unwraps the expression into a call expression.
    ///
    /// # Panics
    ///
    /// Panics if the expression is not a call expression.
    pub fn unwrap_call(self) -> CallExpr {
        match self {
            Self::Call(expr) => expr,
            _ => panic!("not a call expression"),
        }
    }

    /// Attempts to get a reference to the inner [`IndexExpr`].
    ///
    /// * If `self` is a [`Expr::Index`], then a reference to the inner
    ///   [`IndexExpr`] is returned wrapped in [`Some`].
    /// * Else, [`None`] is returned.
    pub fn as_index(&self) -> Option<&IndexExpr> {
        match self {
            Self::Index(index) => Some(index),
            _ => None,
        }
    }

    /// Consumes `self` and attempts to return the inner [`IndexExpr`].
    ///
    /// * If `self` is a [`Expr::Index`], then the inner [`IndexExpr`] is
    ///   returned wrapped in [`Some`].
    /// * Else, [`None`] is returned.
    pub fn into_index(self) -> Option<IndexExpr> {
        match self {
            Self::Index(index) => Some(index),
            _ => None,
        }
    }

    /// Unwraps the expression into an index expression.
    ///
    /// # Panics
    ///
    /// Panics if the expression is not an index expression.
    pub fn unwrap_index(self) -> IndexExpr {
        match self {
            Self::Index(expr) => expr,
            _ => panic!("not an index expression"),
        }
    }

    /// Attempts to get a reference to the inner [`AccessExpr`].
    ///
    /// * If `self` is a [`Expr::Access`], then a reference to the inner
    ///   [`AccessExpr`] is returned wrapped in [`Some`].
    /// * Else, [`None`] is returned.
    pub fn as_access(&self) -> Option<&AccessExpr> {
        match self {
            Self::Access(access) => Some(access),
            _ => None,
        }
    }

    /// Consumes `self` and attempts to return the inner [`AccessExpr`].
    ///
    /// * If `self` is a [`Expr::Access`], then the inner [`AccessExpr`] is
    ///   returned wrapped in [`Some`].
    /// * Else, [`None`] is returned.
    pub fn into_access(self) -> Option<AccessExpr> {
        match self {
            Self::Access(access) => Some(access),
            _ => None,
        }
    }

    /// Unwraps the expression into an access expression.
    ///
    /// # Panics
    ///
    /// Panics if the expression is not an access expression.
    pub fn unwrap_access(self) -> AccessExpr {
        match self {
            Self::Access(expr) => expr,
            _ => panic!("not an access expression"),
        }
    }

<<<<<<< HEAD
    /// Finds the first child that can be cast to an [`Expr`].
    ///
    /// This is meant to emulate the functionality of
    /// [`rowan::ast::support::child`] without requiring [`Expr`] to implement
    /// the `AstNode` trait.
    pub fn child(syntax: &SyntaxNode) -> Option<Self> {
        syntax.children().find_map(Self::cast)
    }

    /// Finds all children that can be cast to an [`Expr`].
    ///
    /// This is meant to emulate the functionality of
    /// [`rowan::ast::support::children`] without requiring [`Expr`] to
    /// implement the `AstNode` trait.
    pub fn children(syntax: &SyntaxNode) -> impl Iterator<Item = Expr> {
        syntax.children().filter_map(Self::cast)
=======
    /// Determines if the expression is an empty array literal or any number of
    /// parenthesized expressions that terminate with an empty array literal.
    pub fn is_empty_array_literal(&self) -> bool {
        match self {
            Self::Parenthesized(expr) => expr.inner().is_empty_array_literal(),
            Self::Literal(LiteralExpr::Array(expr)) => expr.elements().next().is_none(),
            _ => false,
        }
>>>>>>> 1571c98b
    }
}

impl AstNode for Expr {
    type Language = WorkflowDescriptionLanguage;

    fn can_cast(kind: SyntaxKind) -> bool
    where
        Self: Sized,
    {
        if LiteralExpr::can_cast(kind) {
            return true;
        }

        matches!(
            kind,
            SyntaxKind::NameRefNode
                | SyntaxKind::ParenthesizedExprNode
                | SyntaxKind::IfExprNode
                | SyntaxKind::LogicalNotExprNode
                | SyntaxKind::NegationExprNode
                | SyntaxKind::LogicalOrExprNode
                | SyntaxKind::LogicalAndExprNode
                | SyntaxKind::EqualityExprNode
                | SyntaxKind::InequalityExprNode
                | SyntaxKind::LessExprNode
                | SyntaxKind::LessEqualExprNode
                | SyntaxKind::GreaterExprNode
                | SyntaxKind::GreaterEqualExprNode
                | SyntaxKind::AdditionExprNode
                | SyntaxKind::SubtractionExprNode
                | SyntaxKind::MultiplicationExprNode
                | SyntaxKind::DivisionExprNode
                | SyntaxKind::ModuloExprNode
                | SyntaxKind::ExponentiationExprNode
                | SyntaxKind::CallExprNode
                | SyntaxKind::IndexExprNode
                | SyntaxKind::AccessExprNode
        )
    }

    fn cast(syntax: SyntaxNode) -> Option<Self>
    where
        Self: Sized,
    {
        if LiteralExpr::can_cast(syntax.kind()) {
            return LiteralExpr::cast(syntax).map(Self::Literal);
        }

        match syntax.kind() {
            SyntaxKind::NameRefNode => Some(Self::Name(NameRef(syntax))),
            SyntaxKind::ParenthesizedExprNode => {
                Some(Self::Parenthesized(ParenthesizedExpr(syntax)))
            }
            SyntaxKind::IfExprNode => Some(Self::If(IfExpr(syntax))),
            SyntaxKind::LogicalNotExprNode => Some(Self::LogicalNot(LogicalNotExpr(syntax))),
            SyntaxKind::NegationExprNode => Some(Self::Negation(NegationExpr(syntax))),
            SyntaxKind::LogicalOrExprNode => Some(Self::LogicalOr(LogicalOrExpr(syntax))),
            SyntaxKind::LogicalAndExprNode => Some(Self::LogicalAnd(LogicalAndExpr(syntax))),
            SyntaxKind::EqualityExprNode => Some(Self::Equality(EqualityExpr(syntax))),
            SyntaxKind::InequalityExprNode => Some(Self::Inequality(InequalityExpr(syntax))),
            SyntaxKind::LessExprNode => Some(Self::Less(LessExpr(syntax))),
            SyntaxKind::LessEqualExprNode => Some(Self::LessEqual(LessEqualExpr(syntax))),
            SyntaxKind::GreaterExprNode => Some(Self::Greater(GreaterExpr(syntax))),
            SyntaxKind::GreaterEqualExprNode => Some(Self::GreaterEqual(GreaterEqualExpr(syntax))),
            SyntaxKind::AdditionExprNode => Some(Self::Addition(AdditionExpr(syntax))),
            SyntaxKind::SubtractionExprNode => Some(Self::Subtraction(SubtractionExpr(syntax))),
            SyntaxKind::MultiplicationExprNode => {
                Some(Self::Multiplication(MultiplicationExpr(syntax)))
            }
            SyntaxKind::DivisionExprNode => Some(Self::Division(DivisionExpr(syntax))),
            SyntaxKind::ModuloExprNode => Some(Self::Modulo(ModuloExpr(syntax))),
            SyntaxKind::ExponentiationExprNode => {
                Some(Self::Exponentiation(ExponentiationExpr(syntax)))
            }
            SyntaxKind::CallExprNode => Some(Self::Call(CallExpr(syntax))),
            SyntaxKind::IndexExprNode => Some(Self::Index(IndexExpr(syntax))),
            SyntaxKind::AccessExprNode => Some(Self::Access(AccessExpr(syntax))),
            _ => None,
        }
    }

    fn syntax(&self) -> &SyntaxNode {
        match self {
            Self::Literal(l) => l.syntax(),
            Self::Name(n) => &n.0,
            Self::Parenthesized(p) => &p.0,
            Self::If(i) => &i.0,
            Self::LogicalNot(n) => &n.0,
            Self::Negation(n) => &n.0,
            Self::LogicalOr(o) => &o.0,
            Self::LogicalAnd(a) => &a.0,
            Self::Equality(e) => &e.0,
            Self::Inequality(i) => &i.0,
            Self::Less(l) => &l.0,
            Self::LessEqual(l) => &l.0,
            Self::Greater(g) => &g.0,
            Self::GreaterEqual(g) => &g.0,
            Self::Addition(a) => &a.0,
            Self::Subtraction(s) => &s.0,
            Self::Multiplication(m) => &m.0,
            Self::Division(d) => &d.0,
            Self::Modulo(m) => &m.0,
            Self::Exponentiation(e) => &e.0,
            Self::Call(c) => &c.0,
            Self::Index(i) => &i.0,
            Self::Access(a) => &a.0,
        }
    }
}

/// Represents a literal expression.
#[derive(Clone, Debug, PartialEq, Eq)]
pub enum LiteralExpr {
    /// The literal is a `Boolean`.
    Boolean(LiteralBoolean),
    /// The literal is an `Int`.
    Integer(LiteralInteger),
    /// The literal is a `Float`.
    Float(LiteralFloat),
    /// The literal is a `String`.
    String(LiteralString),
    /// The literal is an `Array`.
    Array(LiteralArray),
    /// The literal is a `Pair`.
    Pair(LiteralPair),
    /// The literal is a `Map`.
    Map(LiteralMap),
    /// The literal is an `Object`.
    Object(LiteralObject),
    /// The literal is a struct.
    Struct(LiteralStruct),
    /// The literal is a `None`.
    None(LiteralNone),
    /// The literal is a `hints`.
    Hints(LiteralHints),
    /// The literal is an `input`.
    Input(LiteralInput),
    /// The literal is an `output`.
    Output(LiteralOutput),
}

impl LiteralExpr {
    /// Returns whether or not a [`SyntaxKind`] is able to be cast
    /// to any of the underlying members within the [`Expr`].
    pub fn can_cast(kind: SyntaxKind) -> bool
    where
        Self: Sized,
    {
        matches!(
            kind,
            SyntaxKind::LiteralBooleanNode
                | SyntaxKind::LiteralIntegerNode
                | SyntaxKind::LiteralFloatNode
                | SyntaxKind::LiteralStringNode
                | SyntaxKind::LiteralArrayNode
                | SyntaxKind::LiteralPairNode
                | SyntaxKind::LiteralMapNode
                | SyntaxKind::LiteralObjectNode
                | SyntaxKind::LiteralStructNode
                | SyntaxKind::LiteralNoneNode
                | SyntaxKind::LiteralHintsNode
                | SyntaxKind::LiteralInputNode
                | SyntaxKind::LiteralOutputNode
        )
    }

    /// Attempts to cast the [`SyntaxNode`] to any of the underlying members
    /// within the [`LiteralExpr`].
    pub fn cast(syntax: SyntaxNode) -> Option<Self> {
        match syntax.kind() {
            SyntaxKind::LiteralBooleanNode => Some(Self::Boolean(
                LiteralBoolean::cast(syntax).expect("literal boolean to cast"),
            )),
            SyntaxKind::LiteralIntegerNode => Some(Self::Integer(
                LiteralInteger::cast(syntax).expect("literal integer to cast"),
            )),
            SyntaxKind::LiteralFloatNode => Some(Self::Float(
                LiteralFloat::cast(syntax).expect("literal float to cast"),
            )),
            SyntaxKind::LiteralStringNode => Some(Self::String(
                LiteralString::cast(syntax).expect("literal string to cast"),
            )),
            SyntaxKind::LiteralArrayNode => Some(Self::Array(
                LiteralArray::cast(syntax).expect("literal array to cast"),
            )),
            SyntaxKind::LiteralPairNode => Some(Self::Pair(
                LiteralPair::cast(syntax).expect("literal pair to cast"),
            )),
            SyntaxKind::LiteralMapNode => Some(Self::Map(
                LiteralMap::cast(syntax).expect("literal map to case"),
            )),
            SyntaxKind::LiteralObjectNode => Some(Self::Object(
                LiteralObject::cast(syntax).expect("literal object to cast"),
            )),
            SyntaxKind::LiteralStructNode => Some(Self::Struct(
                LiteralStruct::cast(syntax).expect("literal struct to cast"),
            )),
            SyntaxKind::LiteralNoneNode => Some(Self::None(
                LiteralNone::cast(syntax).expect("literal none to cast"),
            )),
            SyntaxKind::LiteralHintsNode => Some(Self::Hints(
                LiteralHints::cast(syntax).expect("literal hints to cast"),
            )),
            SyntaxKind::LiteralInputNode => Some(Self::Input(
                LiteralInput::cast(syntax).expect("literal input to cast"),
            )),
            SyntaxKind::LiteralOutputNode => Some(Self::Output(
                LiteralOutput::cast(syntax).expect("literal output to cast"),
            )),
            _ => None,
        }
    }

    /// Gets a reference to the underlying [`SyntaxNode`].
    pub fn syntax(&self) -> &SyntaxNode {
        match self {
            Self::Boolean(element) => element.syntax(),
            Self::Integer(element) => element.syntax(),
            Self::Float(element) => element.syntax(),
            Self::String(element) => element.syntax(),
            Self::Array(element) => element.syntax(),
            Self::Pair(element) => element.syntax(),
            Self::Map(element) => element.syntax(),
            Self::Object(element) => element.syntax(),
            Self::Struct(element) => element.syntax(),
            Self::None(element) => element.syntax(),
            Self::Hints(element) => element.syntax(),
            Self::Input(element) => element.syntax(),
            Self::Output(element) => element.syntax(),
        }
    }

    /// Attempts to get a reference to the inner [`LiteralBoolean`].
    ///
    /// * If `self` is a [`LiteralExpr::Boolean`], then a reference to the inner
    ///   [`LiteralBoolean`] is returned wrapped in [`Some`].
    /// * Else, [`None`] is returned.
    pub fn as_boolean(&self) -> Option<&LiteralBoolean> {
        match self {
            Self::Boolean(boolean) => Some(boolean),
            _ => None,
        }
    }

    /// Consumes `self` and attempts to return the inner [`LiteralBoolean`].
    ///
    /// * If `self` is a [`LiteralExpr::Boolean`], then the inner
    ///   [`LiteralBoolean`] is returned wrapped in [`Some`].
    /// * Else, [`None`] is returned.
    pub fn into_boolean(self) -> Option<LiteralBoolean> {
        match self {
            Self::Boolean(boolean) => Some(boolean),
            _ => None,
        }
    }

    /// Unwraps the expression into a literal boolean.
    ///
    /// # Panics
    ///
    /// Panics if the expression is not a literal boolean.
    pub fn unwrap_boolean(self) -> LiteralBoolean {
        match self {
            Self::Boolean(literal) => literal,
            _ => panic!("not a literal boolean"),
        }
    }

    /// Attempts to get a reference to the inner [`LiteralInteger`].
    ///
    /// * If `self` is a [`LiteralExpr::Integer`], then a reference to the inner
    ///   [`LiteralInteger`] is returned wrapped in [`Some`].
    /// * Else, [`None`] is returned.
    pub fn as_integer(&self) -> Option<&LiteralInteger> {
        match self {
            Self::Integer(integer) => Some(integer),
            _ => None,
        }
    }

    /// Consumes `self` and attempts to return the inner [`LiteralInteger`].
    ///
    /// * If `self` is a [`LiteralExpr::Integer`], then the inner
    ///   [`LiteralInteger`] is returned wrapped in [`Some`].
    /// * Else, [`None`] is returned.
    pub fn into_integer(self) -> Option<LiteralInteger> {
        match self {
            Self::Integer(integer) => Some(integer),
            _ => None,
        }
    }

    /// Unwraps the expression into a literal integer.
    ///
    /// # Panics
    ///
    /// Panics if the expression is not a literal integer.
    pub fn unwrap_integer(self) -> LiteralInteger {
        match self {
            Self::Integer(literal) => literal,
            _ => panic!("not a literal integer"),
        }
    }

    /// Attempts to get a reference to the inner [`LiteralFloat`].
    ///
    /// * If `self` is a [`LiteralExpr::Float`], then a reference to the inner
    ///   [`LiteralFloat`] is returned wrapped in [`Some`].
    /// * Else, [`None`] is returned.
    pub fn as_float(&self) -> Option<&LiteralFloat> {
        match self {
            Self::Float(float) => Some(float),
            _ => None,
        }
    }

    /// Consumes `self` and attempts to return the inner [`LiteralFloat`].
    ///
    /// * If `self` is a [`LiteralExpr::Float`], then the inner [`LiteralFloat`]
    ///   is returned wrapped in [`Some`].
    /// * Else, [`None`] is returned.
    pub fn into_float(self) -> Option<LiteralFloat> {
        match self {
            Self::Float(float) => Some(float),
            _ => None,
        }
    }

    /// Unwraps the expression into a literal float.
    ///
    /// # Panics
    ///
    /// Panics if the expression is not a literal float.
    pub fn unwrap_float(self) -> LiteralFloat {
        match self {
            Self::Float(literal) => literal,
            _ => panic!("not a literal float"),
        }
    }

    /// Attempts to get a reference to the inner [`LiteralString`].
    ///
    /// * If `self` is a [`LiteralExpr::String`], then a reference to the inner
    ///   [`LiteralString`] is returned wrapped in [`Some`].
    /// * Else, [`None`] is returned.
    pub fn as_string(&self) -> Option<&LiteralString> {
        match self {
            Self::String(string) => Some(string),
            _ => None,
        }
    }

    /// Consumes `self` and attempts to return the inner [`LiteralString`].
    ///
    /// * If `self` is a [`LiteralExpr::String`], then the inner
    ///   [`LiteralString`] is returned wrapped in [`Some`].
    /// * Else, [`None`] is returned.
    pub fn into_string(self) -> Option<LiteralString> {
        match self {
            Self::String(string) => Some(string),
            _ => None,
        }
    }

    /// Unwraps the expression into a literal string.
    ///
    /// # Panics
    ///
    /// Panics if the expression is not a literal string.
    pub fn unwrap_string(self) -> LiteralString {
        match self {
            Self::String(literal) => literal,
            _ => panic!("not a literal string"),
        }
    }

    /// Attempts to get a reference to the inner [`LiteralArray`].
    ///
    /// * If `self` is a [`LiteralExpr::Array`], then a reference to the inner
    ///   [`LiteralArray`] is returned wrapped in [`Some`].
    /// * Else, [`None`] is returned.
    pub fn as_array(&self) -> Option<&LiteralArray> {
        match self {
            Self::Array(array) => Some(array),
            _ => None,
        }
    }

    /// Consumes `self` and attempts to return the inner [`LiteralArray`].
    ///
    /// * If `self` is a [`LiteralExpr::Array`], then the inner [`LiteralArray`]
    ///   is returned wrapped in [`Some`].
    /// * Else, [`None`] is returned.
    pub fn into_array(self) -> Option<LiteralArray> {
        match self {
            Self::Array(array) => Some(array),
            _ => None,
        }
    }

    /// Unwraps the expression into a literal array.
    ///
    /// # Panics
    ///
    /// Panics if the expression is not a literal array.
    pub fn unwrap_array(self) -> LiteralArray {
        match self {
            Self::Array(literal) => literal,
            _ => panic!("not a literal array"),
        }
    }

    /// Attempts to get a reference to the inner [`LiteralPair`].
    ///
    /// * If `self` is a [`LiteralExpr::Pair`], then a reference to the inner
    ///   [`LiteralPair`] is returned wrapped in [`Some`].
    /// * Else, [`None`] is returned.
    pub fn as_pair(&self) -> Option<&LiteralPair> {
        match self {
            Self::Pair(pair) => Some(pair),
            _ => None,
        }
    }

    /// Consumes `self` and attempts to return the inner [`LiteralPair`].
    ///
    /// * If `self` is a [`LiteralExpr::Pair`], then the inner [`LiteralPair`]
    ///   is returned wrapped in [`Some`].
    /// * Else, [`None`] is returned.
    pub fn into_pair(self) -> Option<LiteralPair> {
        match self {
            Self::Pair(pair) => Some(pair),
            _ => None,
        }
    }

    /// Unwraps the expression into a literal pair.
    ///
    /// # Panics
    ///
    /// Panics if the expression is not a literal pair.
    pub fn unwrap_pair(self) -> LiteralPair {
        match self {
            Self::Pair(literal) => literal,
            _ => panic!("not a literal pair"),
        }
    }

    /// Attempts to get a reference to the inner [`LiteralMap`].
    ///
    /// * If `self` is a [`LiteralExpr::Map`], then a reference to the inner
    ///   [`LiteralMap`] is returned wrapped in [`Some`].
    /// * Else, [`None`] is returned.
    pub fn as_map(&self) -> Option<&LiteralMap> {
        match self {
            Self::Map(map) => Some(map),
            _ => None,
        }
    }

    /// Consumes `self` and attempts to return the inner [`LiteralMap`].
    ///
    /// * If `self` is a [`LiteralExpr::Map`], then the inner [`LiteralMap`] is
    ///   returned wrapped in [`Some`].
    /// * Else, [`None`] is returned.
    pub fn into_map(self) -> Option<LiteralMap> {
        match self {
            Self::Map(map) => Some(map),
            _ => None,
        }
    }

    /// Unwraps the expression into a literal map.
    ///
    /// # Panics
    ///
    /// Panics if the expression is not a literal map.
    pub fn unwrap_map(self) -> LiteralMap {
        match self {
            Self::Map(literal) => literal,
            _ => panic!("not a literal map"),
        }
    }

    /// Attempts to get a reference to the inner [`LiteralObject`].
    ///
    /// * If `self` is a [`LiteralExpr::Object`], then a reference to the inner
    ///   [`LiteralObject`] is returned wrapped in [`Some`].
    /// * Else, [`None`] is returned.
    pub fn as_object(&self) -> Option<&LiteralObject> {
        match self {
            Self::Object(object) => Some(object),
            _ => None,
        }
    }

    /// Consumes `self` and attempts to return the inner [`LiteralObject`].
    ///
    /// * If `self` is a [`LiteralExpr::Object`], then the inner
    ///   [`LiteralObject`] is returned wrapped in [`Some`].
    /// * Else, [`None`] is returned.
    pub fn into_object(self) -> Option<LiteralObject> {
        match self {
            Self::Object(object) => Some(object),
            _ => None,
        }
    }

    /// Unwraps the expression into a literal object.
    ///
    /// # Panics
    ///
    /// Panics if the expression is not a literal object.
    pub fn unwrap_object(self) -> LiteralObject {
        match self {
            Self::Object(literal) => literal,
            _ => panic!("not a literal object"),
        }
    }

    /// Attempts to get a reference to the inner [`LiteralStruct`].
    ///
    /// * If `self` is a [`LiteralExpr::Struct`], then a reference to the inner
    ///   [`LiteralStruct`] is returned wrapped in [`Some`].
    /// * Else, [`None`] is returned.
    pub fn as_struct(&self) -> Option<&LiteralStruct> {
        match self {
            Self::Struct(r#struct) => Some(r#struct),
            _ => None,
        }
    }

    /// Consumes `self` and attempts to return the inner [`LiteralStruct`].
    ///
    /// * If `self` is a [`LiteralExpr::Struct`], then the inner
    ///   [`LiteralStruct`] is returned wrapped in [`Some`].
    /// * Else, [`None`] is returned.
    pub fn into_struct(self) -> Option<LiteralStruct> {
        match self {
            Self::Struct(r#struct) => Some(r#struct),
            _ => None,
        }
    }

    /// Unwraps the expression into a literal struct.
    ///
    /// # Panics
    ///
    /// Panics if the expression is not a literal struct.
    pub fn unwrap_struct(self) -> LiteralStruct {
        match self {
            Self::Struct(literal) => literal,
            _ => panic!("not a literal struct"),
        }
    }

    /// Attempts to get a reference to the inner [`LiteralNone`].
    ///
    /// * If `self` is a [`LiteralExpr::None`], then a reference to the inner
    ///   [`LiteralNone`] is returned wrapped in [`Some`].
    /// * Else, [`None`] is returned.
    pub fn as_none(&self) -> Option<&LiteralNone> {
        match self {
            Self::None(none) => Some(none),
            _ => None,
        }
    }

    /// Consumes `self` and attempts to return the inner [`LiteralNone`].
    ///
    /// * If `self` is a [`LiteralExpr::None`], then the inner [`LiteralNone`]
    ///   is returned wrapped in [`Some`].
    /// * Else, [`None`] is returned.
    pub fn into_none(self) -> Option<LiteralNone> {
        match self {
            Self::None(none) => Some(none),
            _ => None,
        }
    }

    /// Unwraps the expression into a literal `None`.
    ///
    /// # Panics
    ///
    /// Panics if the expression is not a literal `None`.
    pub fn unwrap_none(self) -> LiteralNone {
        match self {
            Self::None(literal) => literal,
            _ => panic!("not a literal `None`"),
        }
    }

    /// Attempts to get a reference to the inner [`LiteralHints`].
    ///
    /// * If `self` is a [`LiteralExpr::Hints`], then a reference to the inner
    ///   [`LiteralHints`] is returned wrapped in [`Some`].
    /// * Else, [`None`] is returned.
    pub fn as_hints(&self) -> Option<&LiteralHints> {
        match self {
            Self::Hints(hints) => Some(hints),
            _ => None,
        }
    }

    /// Consumes `self` and attempts to return the inner [`LiteralHints`].
    ///
    /// * If `self` is a [`LiteralExpr::Hints`], then the inner [`LiteralHints`]
    ///   is returned wrapped in [`Some`].
    /// * Else, [`None`] is returned.
    pub fn into_hints(self) -> Option<LiteralHints> {
        match self {
            Self::Hints(hints) => Some(hints),
            _ => None,
        }
    }

    /// Unwraps the expression into a literal `hints`.
    ///
    /// # Panics
    ///
    /// Panics if the expression is not a literal `hints`.
    pub fn unwrap_hints(self) -> LiteralHints {
        match self {
            Self::Hints(literal) => literal,
            _ => panic!("not a literal `hints`"),
        }
    }

    /// Attempts to get a reference to the inner [`LiteralInput`].
    ///
    /// * If `self` is a [`LiteralExpr::Input`], then a reference to the inner
    ///   [`LiteralInput`] is returned wrapped in [`Some`].
    /// * Else, [`None`] is returned.
    pub fn as_input(&self) -> Option<&LiteralInput> {
        match self {
            Self::Input(input) => Some(input),
            _ => None,
        }
    }

    /// Consumes `self` and attempts to return the inner [`LiteralInput`].
    ///
    /// * If `self` is a [`LiteralExpr::Input`], then the inner [`LiteralInput`]
    ///   is returned wrapped in [`Some`].
    /// * Else, [`None`] is returned.
    pub fn into_input(self) -> Option<LiteralInput> {
        match self {
            Self::Input(input) => Some(input),
            _ => None,
        }
    }

    /// Unwraps the expression into a literal `input`.
    ///
    /// # Panics
    ///
    /// Panics if the expression is not a literal `input`.
    pub fn unwrap_input(self) -> LiteralInput {
        match self {
            Self::Input(literal) => literal,
            _ => panic!("not a literal `input`"),
        }
    }

    /// Attempts to get a reference to the inner [`LiteralOutput`].
    ///
    /// * If `self` is a [`LiteralExpr::Output`], then a reference to the inner
    ///   [`LiteralOutput`] is returned wrapped in [`Some`].
    /// * Else, [`None`] is returned.
    pub fn as_output(&self) -> Option<&LiteralOutput> {
        match self {
            Self::Output(output) => Some(output),
            _ => None,
        }
    }

    /// Consumes `self` and attempts to return the inner [`LiteralOutput`].
    ///
    /// * If `self` is a [`LiteralExpr::Output`], then the inner
    ///   [`LiteralOutput`] is returned wrapped in [`Some`].
    /// * Else, [`None`] is returned.
    pub fn into_output(self) -> Option<LiteralOutput> {
        match self {
            Self::Output(output) => Some(output),
            _ => None,
        }
    }

    /// Unwraps the expression into a literal `output`.
    ///
    /// # Panics
    ///
    /// Panics if the expression is not a literal `output`.
    pub fn unwrap_output(self) -> LiteralOutput {
        match self {
            Self::Output(literal) => literal,
            _ => panic!("not a literal `output`"),
        }
    }

    /// Finds the first child that can be cast to an [`Expr`].
    ///
    /// This is meant to emulate the functionality of
    /// [`rowan::ast::support::child`] without requiring [`LiteralExpr`] to
    /// implement the `AstNode` trait.
    pub fn child(syntax: &SyntaxNode) -> Option<Self> {
        syntax.children().find_map(Self::cast)
    }

    /// Finds all children that can be cast to an [`Expr`].
    ///
    /// This is meant to emulate the functionality of
    /// [`rowan::ast::support::children`] without requiring [`LiteralExpr`] to
    /// implement the `AstNode` trait.
    pub fn children(syntax: &SyntaxNode) -> impl Iterator<Item = LiteralExpr> {
        syntax.children().filter_map(Self::cast)
    }
}

/// Represents a literal boolean.
#[derive(Clone, Debug, PartialEq, Eq)]
pub struct LiteralBoolean(pub(super) SyntaxNode);

impl LiteralBoolean {
    /// Gets the value of the literal boolean.
    pub fn value(&self) -> bool {
        self.0
            .children_with_tokens()
            .find_map(|c| match c.kind() {
                SyntaxKind::TrueKeyword => Some(true),
                SyntaxKind::FalseKeyword => Some(false),
                _ => None,
            })
            .expect("`true` or `false` keyword should be present")
    }
}

impl AstNode for LiteralBoolean {
    type Language = WorkflowDescriptionLanguage;

    fn can_cast(kind: SyntaxKind) -> bool
    where
        Self: Sized,
    {
        kind == SyntaxKind::LiteralBooleanNode
    }

    fn cast(syntax: SyntaxNode) -> Option<Self>
    where
        Self: Sized,
    {
        match syntax.kind() {
            SyntaxKind::LiteralBooleanNode => Some(Self(syntax)),
            _ => None,
        }
    }

    fn syntax(&self) -> &SyntaxNode {
        &self.0
    }
}

/// Represents an integer token.
#[derive(Clone, Debug, PartialEq, Eq)]
pub struct Integer(SyntaxToken);

impl AstToken for Integer {
    fn can_cast(kind: SyntaxKind) -> bool
    where
        Self: Sized,
    {
        kind == SyntaxKind::Integer
    }

    fn cast(syntax: SyntaxToken) -> Option<Self>
    where
        Self: Sized,
    {
        match syntax.kind() {
            SyntaxKind::Integer => Some(Self(syntax)),
            _ => None,
        }
    }

    fn syntax(&self) -> &SyntaxToken {
        &self.0
    }
}

/// Represents a literal integer.
#[derive(Clone, Debug, PartialEq, Eq)]
pub struct LiteralInteger(pub(super) SyntaxNode);

impl LiteralInteger {
    /// Gets the minus token for the literal integer.
    ///
    /// A minus token *only* occurs in metadata sections, where
    /// expressions are not allowed and a prefix `-` is included
    /// in the literal integer itself.
    ///
    /// Otherwise, a prefix `-` would be a negation expression and not
    /// part of the literal integer.
    pub fn minus(&self) -> Option<SyntaxToken> {
        support::token(&self.0, SyntaxKind::Minus)
    }

    /// Gets the integer token for the literal.
    pub fn token(&self) -> Integer {
        token(&self.0).expect("should have integer token")
    }

    /// Gets the value of the literal integer.
    ///
    /// Returns `None` if the value is out of range.
    pub fn value(&self) -> Option<i64> {
        let value = self.as_u64()?;

        // If there's a minus sign present, negate the value; this may
        // only occur in metadata sections
        if support::token(&self.0, SyntaxKind::Minus).is_some() {
            if value == (i64::MAX as u64) + 1 {
                return Some(i64::MIN);
            }

            return Some(-(value as i64));
        }

        if value == (i64::MAX as u64) + 1 {
            return None;
        }

        Some(value as i64)
    }

    /// Gets the negated value of the literal integer.
    ///
    /// Returns `None` if the resulting negation would overflow.
    ///
    /// This is used as part of negation expressions.
    pub fn negate(&self) -> Option<i64> {
        let value = self.as_u64()?;

        // Check for "double" negation
        if support::token(&self.0, SyntaxKind::Minus).is_some() {
            // Can't negate i64::MIN as that would overflow
            if value == (i64::MAX as u64) + 1 {
                return None;
            }

            return Some(value as i64);
        }

        if value == (i64::MAX as u64) + 1 {
            return Some(i64::MIN);
        }

        Some(-(value as i64))
    }

    /// Gets the unsigned representation of the literal integer.
    ///
    /// This returns `None` if the integer is out of range for a 64-bit signed
    /// integer, excluding `i64::MAX + 1` to allow for negation.
    fn as_u64(&self) -> Option<u64> {
        let token = self.token();
        let text = token.as_str();
        let i = if text == "0" {
            0
        } else if text.starts_with("0x") || text.starts_with("0X") {
            u64::from_str_radix(&text[2..], 16).ok()?
        } else if text.starts_with('0') {
            u64::from_str_radix(text, 8).ok()?
        } else {
            text.parse::<u64>().ok()?
        };

        // Allow 1 more than the maximum to account for negation
        if i > (i64::MAX as u64) + 1 {
            None
        } else {
            Some(i)
        }
    }
}

impl AstNode for LiteralInteger {
    type Language = WorkflowDescriptionLanguage;

    fn can_cast(kind: SyntaxKind) -> bool
    where
        Self: Sized,
    {
        kind == SyntaxKind::LiteralIntegerNode
    }

    fn cast(syntax: SyntaxNode) -> Option<Self>
    where
        Self: Sized,
    {
        match syntax.kind() {
            SyntaxKind::LiteralIntegerNode => Some(Self(syntax)),
            _ => None,
        }
    }

    fn syntax(&self) -> &SyntaxNode {
        &self.0
    }
}

/// Represents a float token.
#[derive(Clone, Debug, PartialEq, Eq)]
pub struct Float(SyntaxToken);

impl AstToken for Float {
    fn can_cast(kind: SyntaxKind) -> bool
    where
        Self: Sized,
    {
        kind == SyntaxKind::Float
    }

    fn cast(syntax: SyntaxToken) -> Option<Self>
    where
        Self: Sized,
    {
        match syntax.kind() {
            SyntaxKind::Float => Some(Self(syntax)),
            _ => None,
        }
    }

    fn syntax(&self) -> &SyntaxToken {
        &self.0
    }
}

/// Represents a literal float.
#[derive(Clone, Debug, PartialEq, Eq)]
pub struct LiteralFloat(pub(crate) SyntaxNode);

impl LiteralFloat {
    /// Gets the minus token for the literal float.
    ///
    /// A minus token *only* occurs in metadata sections, where
    /// expressions are not allowed and a prefix `-` is included
    /// in the literal float itself.
    ///
    /// Otherwise, a prefix `-` would be a negation expression and not
    /// part of the literal float.
    pub fn minus(&self) -> Option<SyntaxToken> {
        support::token(&self.0, SyntaxKind::Minus)
    }

    /// Gets the float token for the literal.
    pub fn token(&self) -> Float {
        token(&self.0).expect("should have float token")
    }

    /// Gets the value of the literal float.
    ///
    /// Returns `None` if the literal value is not in range.
    pub fn value(&self) -> Option<f64> {
        self.token()
            .as_str()
            .parse()
            .ok()
            .and_then(|f: f64| if f.is_infinite() { None } else { Some(f) })
    }
}

impl AstNode for LiteralFloat {
    type Language = WorkflowDescriptionLanguage;

    fn can_cast(kind: SyntaxKind) -> bool
    where
        Self: Sized,
    {
        kind == SyntaxKind::LiteralFloatNode
    }

    fn cast(syntax: SyntaxNode) -> Option<Self>
    where
        Self: Sized,
    {
        match syntax.kind() {
            SyntaxKind::LiteralFloatNode => Some(Self(syntax)),
            _ => None,
        }
    }

    fn syntax(&self) -> &SyntaxNode {
        &self.0
    }
}

/// Represents the kind of a literal string.
#[derive(Clone, Copy, Debug, PartialEq, Eq)]
pub enum LiteralStringKind {
    /// The string is a single quoted string.
    SingleQuoted,
    /// The string is a double quoted string.
    DoubleQuoted,
    /// The string is a multi-line string.
    Multiline,
}

/// Represents a literal string.
#[derive(Clone, Debug, PartialEq, Eq)]
pub struct LiteralString(pub(super) SyntaxNode);

impl LiteralString {
    /// Gets the kind of the string literal.
    pub fn kind(&self) -> LiteralStringKind {
        self.0
            .children_with_tokens()
            .find_map(|c| match c.kind() {
                SyntaxKind::SingleQuote => Some(LiteralStringKind::SingleQuoted),
                SyntaxKind::DoubleQuote => Some(LiteralStringKind::DoubleQuoted),
                SyntaxKind::OpenHeredoc => Some(LiteralStringKind::Multiline),
                _ => None,
            })
            .expect("string is missing opening token")
    }

    /// Determines if the literal is the empty string.
    pub fn is_empty(&self) -> bool {
        self.0
            .children_with_tokens()
            .filter_map(StringPart::cast)
            .next()
            .is_none()
    }

    /// Gets the parts of the string.
    ///
    /// A part may be literal text or an interpolated expression.
    pub fn parts(&self) -> impl Iterator<Item = StringPart> {
        self.0.children_with_tokens().filter_map(StringPart::cast)
    }

    /// Gets the string text if the string is not interpolated (i.e.
    /// has no placeholders).
    ///
    /// Returns `None` if the string is interpolated, as
    /// interpolated strings cannot be represented as a single
    /// span of text.
    pub fn text(&self) -> Option<StringText> {
        let mut parts = self.parts();
        if let Some(StringPart::Text(text)) = parts.next() {
            if parts.next().is_none() {
                return Some(text);
            }
        }

        None
    }
}

impl AstNode for LiteralString {
    type Language = WorkflowDescriptionLanguage;

    fn can_cast(kind: SyntaxKind) -> bool
    where
        Self: Sized,
    {
        kind == SyntaxKind::LiteralStringNode
    }

    fn cast(syntax: SyntaxNode) -> Option<Self>
    where
        Self: Sized,
    {
        match syntax.kind() {
            SyntaxKind::LiteralStringNode => Some(Self(syntax)),
            _ => None,
        }
    }

    fn syntax(&self) -> &SyntaxNode {
        &self.0
    }
}

/// Represents a part of a string.
#[derive(Clone, Debug, PartialEq, Eq)]
pub enum StringPart {
    /// A textual part of the string.
    Text(StringText),
    /// A placeholder encountered in the string.
    Placeholder(Placeholder),
}

impl StringPart {
    /// Unwraps the string part into text.
    ///
    /// # Panics
    ///
    /// Panics if the string part is not text.
    pub fn unwrap_text(self) -> StringText {
        match self {
            Self::Text(text) => text,
            _ => panic!("not string text"),
        }
    }

    /// Unwraps the string part into a placeholder.
    ///
    /// # Panics
    ///
    /// Panics if the string part is not a placeholder.
    pub fn unwrap_placeholder(self) -> Placeholder {
        match self {
            Self::Placeholder(p) => p,
            _ => panic!("not a placeholder"),
        }
    }

    /// Casts the given syntax element to a string part.
    fn cast(syntax: SyntaxElement) -> Option<Self> {
        match syntax {
            SyntaxElement::Node(n) => Some(Self::Placeholder(Placeholder::cast(n)?)),
            SyntaxElement::Token(t) => Some(Self::Text(StringText::cast(t)?)),
        }
    }
}

/// Represents a textual part of a string.
#[derive(Clone, Debug, PartialEq, Eq)]
pub struct StringText(pub(crate) SyntaxToken);

impl AstToken for StringText {
    fn can_cast(kind: SyntaxKind) -> bool
    where
        Self: Sized,
    {
        kind == SyntaxKind::LiteralStringText
    }

    fn cast(syntax: SyntaxToken) -> Option<Self>
    where
        Self: Sized,
    {
        match syntax.kind() {
            SyntaxKind::LiteralStringText => Some(Self(syntax)),
            _ => None,
        }
    }

    fn syntax(&self) -> &SyntaxToken {
        &self.0
    }
}

/// Represents a placeholder in a string or command.
#[derive(Clone, Debug, PartialEq, Eq)]
pub struct Placeholder(pub(crate) SyntaxNode);

impl Placeholder {
    /// Returns whether or not placeholder has a tilde (`~`) opening.
    ///
    /// If this method returns false, the opening was a dollar sign (`$`).
    pub fn has_tilde(&self) -> bool {
        self.0
            .children_with_tokens()
            .find_map(|c| match c.kind() {
                SyntaxKind::PlaceholderOpen => Some(
                    c.as_token()
                        .expect("should be token")
                        .text()
                        .starts_with('~'),
                ),
                _ => None,
            })
            .expect("should have a placeholder open token")
    }

    /// Gets the options for the placeholder.
    pub fn options(&self) -> impl Iterator<Item = PlaceholderOption> {
        PlaceholderOption::children(&self.0)
    }

    /// Gets the placeholder expression.
    pub fn expr(&self) -> Expr {
        Expr::child(&self.0).expect("placeholder should have an expression")
    }
}

impl AstNode for Placeholder {
    type Language = WorkflowDescriptionLanguage;

    fn can_cast(kind: SyntaxKind) -> bool
    where
        Self: Sized,
    {
        kind == SyntaxKind::PlaceholderNode
    }

    fn cast(syntax: SyntaxNode) -> Option<Self>
    where
        Self: Sized,
    {
        match syntax.kind() {
            SyntaxKind::PlaceholderNode => Some(Self(syntax)),
            _ => None,
        }
    }

    fn syntax(&self) -> &SyntaxNode {
        &self.0
    }
}

/// Represents a placeholder option.
#[derive(Clone, Debug, PartialEq, Eq)]
pub enum PlaceholderOption {
    /// A `sep` option for specifying a delimiter for formatting arrays.
    Sep(SepOption),
    /// A `default` option for substituting a default value for an undefined
    /// expression.
    Default(DefaultOption),
    /// A `true/false` option for substituting a value depending on whether a
    /// boolean expression is true or false.
    TrueFalse(TrueFalseOption),
}

impl PlaceholderOption {
    /// Returns whether or not a [`SyntaxKind`] is able to be cast to any of the
    /// underlying members within the [`PlaceholderOption`].
    pub fn can_cast(kind: SyntaxKind) -> bool
    where
        Self: Sized,
    {
        matches!(
            kind,
            SyntaxKind::PlaceholderSepOptionNode
                | SyntaxKind::PlaceholderDefaultOptionNode
                | SyntaxKind::PlaceholderTrueFalseOptionNode
        )
    }

    /// Attempts to cast the [`SyntaxNode`] to any of the underlying members
    /// within the [`PlaceholderOption`].
    pub fn cast(syntax: SyntaxNode) -> Option<Self>
    where
        Self: Sized,
    {
        match syntax.kind() {
            SyntaxKind::PlaceholderSepOptionNode => Some(Self::Sep(
                SepOption::cast(syntax).expect("separator option to cast"),
            )),
            SyntaxKind::PlaceholderDefaultOptionNode => Some(Self::Default(
                DefaultOption::cast(syntax).expect("default option to cast"),
            )),
            SyntaxKind::PlaceholderTrueFalseOptionNode => Some(Self::TrueFalse(
                TrueFalseOption::cast(syntax).expect("true false option to cast"),
            )),
            _ => None,
        }
    }

    /// Gets a reference to the underlying [`SyntaxNode`].
    pub fn syntax(&self) -> &SyntaxNode {
        match self {
            Self::Sep(element) => element.syntax(),
            Self::Default(element) => element.syntax(),
            Self::TrueFalse(element) => element.syntax(),
        }
    }

    /// Attempts to get a reference to the inner [`SepOption`].
    ///
    /// * If `self` is a [`PlaceholderOption::Sep`], then a reference to the
    ///   inner [`SepOption`] is returned wrapped in [`Some`].
    /// * Else, [`None`] is returned.
    pub fn as_sep(&self) -> Option<&SepOption> {
        match self {
            Self::Sep(sep) => Some(sep),
            _ => None,
        }
    }

    /// Consumes `self` and attempts to return the inner [`SepOption`].
    ///
    /// * If `self` is a [`PlaceholderOption::Sep`], then the inner
    ///   [`SepOption`] is returned wrapped in [`Some`].
    /// * Else, [`None`] is returned.
    pub fn into_sep(self) -> Option<SepOption> {
        match self {
            Self::Sep(sep) => Some(sep),
            _ => None,
        }
    }

    /// Unwraps the option into a separator option.
    ///
    /// # Panics
    ///
    /// Panics if the option is not a separator option.
    pub fn unwrap_sep(self) -> SepOption {
        match self {
            Self::Sep(opt) => opt,
            _ => panic!("not a separator option"),
        }
    }

    /// Attempts to get a reference to the inner [`DefaultOption`].
    ///
    /// * If `self` is a [`PlaceholderOption::Default`], then a reference to the
    ///   inner [`DefaultOption`] is returned wrapped in [`Some`].
    /// * Else, [`None`] is returned.
    pub fn as_default(&self) -> Option<&DefaultOption> {
        match self {
            Self::Default(default) => Some(default),
            _ => None,
        }
    }

    /// Consumes `self` and attempts to return the inner [`DefaultOption`].
    ///
    /// * If `self` is a [`PlaceholderOption::Default`], then the inner
    ///   [`DefaultOption`] is returned wrapped in [`Some`].
    /// * Else, [`None`] is returned.
    pub fn into_default(self) -> Option<DefaultOption> {
        match self {
            Self::Default(default) => Some(default),
            _ => None,
        }
    }

    /// Unwraps the option into a default option.
    ///
    /// # Panics
    ///
    /// Panics if the option is not a default option.
    pub fn unwrap_default(self) -> DefaultOption {
        match self {
            Self::Default(opt) => opt,
            _ => panic!("not a default option"),
        }
    }

    /// Attempts to get a reference to the inner [`TrueFalseOption`].
    ///
    /// * If `self` is a [`PlaceholderOption::TrueFalse`], then a reference to
    ///   the inner [`TrueFalseOption`] is returned wrapped in [`Some`].
    /// * Else, [`None`] is returned.
    pub fn as_true_false(&self) -> Option<&TrueFalseOption> {
        match self {
            Self::TrueFalse(true_false) => Some(true_false),
            _ => None,
        }
    }

    /// Consumes `self` and attempts to return the inner [`TrueFalseOption`].
    ///
    /// * If `self` is a [`PlaceholderOption::TrueFalse`], then the inner
    ///   [`TrueFalseOption`] is returned wrapped in [`Some`].
    /// * Else, [`None`] is returned.
    pub fn into_true_false(self) -> Option<TrueFalseOption> {
        match self {
            Self::TrueFalse(true_false) => Some(true_false),
            _ => None,
        }
    }

    /// Unwraps the option into a true/false option.
    ///
    /// # Panics
    ///
    /// Panics if the option is not a true/false option.
    pub fn unwrap_true_false(self) -> TrueFalseOption {
        match self {
            Self::TrueFalse(opt) => opt,
            _ => panic!("not a true/false option"),
        }
    }

    /// Finds the first child that can be cast to an [`PlaceholderOption`].
    ///
    /// This is meant to emulate the functionality of
    /// [`rowan::ast::support::child`] without requiring [`PlaceholderOption`]
    /// to implement the `AstNode` trait.
    pub fn child(syntax: &SyntaxNode) -> Option<Self> {
        syntax.children().find_map(Self::cast)
    }

    /// Finds all children that can be cast to an [`PlaceholderOption`].
    ///
    /// This is meant to emulate the functionality of
    /// [`rowan::ast::support::children`] without requiring
    /// [`PlaceholderOption`] to implement the `AstNode` trait.
    pub fn children(syntax: &SyntaxNode) -> impl Iterator<Item = PlaceholderOption> {
        syntax.children().filter_map(Self::cast)
    }
}

impl AstNode for PlaceholderOption {
    type Language = WorkflowDescriptionLanguage;

    fn can_cast(kind: SyntaxKind) -> bool
    where
        Self: Sized,
    {
        matches!(
            kind,
            SyntaxKind::PlaceholderSepOptionNode
                | SyntaxKind::PlaceholderDefaultOptionNode
                | SyntaxKind::PlaceholderTrueFalseOptionNode
        )
    }

    fn cast(syntax: SyntaxNode) -> Option<Self>
    where
        Self: Sized,
    {
        match syntax.kind() {
            SyntaxKind::PlaceholderSepOptionNode => Some(Self::Sep(SepOption(syntax))),
            SyntaxKind::PlaceholderDefaultOptionNode => Some(Self::Default(DefaultOption(syntax))),
            SyntaxKind::PlaceholderTrueFalseOptionNode => {
                Some(Self::TrueFalse(TrueFalseOption(syntax)))
            }
            _ => None,
        }
    }

    fn syntax(&self) -> &SyntaxNode {
        match self {
            Self::Sep(s) => &s.0,
            Self::Default(d) => &d.0,
            Self::TrueFalse(tf) => &tf.0,
        }
    }
}

/// Represents a `sep` option for a placeholder.
#[derive(Clone, Debug, PartialEq, Eq)]
pub struct SepOption(SyntaxNode);

impl SepOption {
    /// Gets the separator to use for formatting an array.
    pub fn separator(&self) -> LiteralString {
        child(&self.0).expect("sep option should have a string literal")
    }
}

impl AstNode for SepOption {
    type Language = WorkflowDescriptionLanguage;

    fn can_cast(kind: SyntaxKind) -> bool
    where
        Self: Sized,
    {
        kind == SyntaxKind::PlaceholderSepOptionNode
    }

    fn cast(syntax: SyntaxNode) -> Option<Self>
    where
        Self: Sized,
    {
        match syntax.kind() {
            SyntaxKind::PlaceholderSepOptionNode => Some(Self(syntax)),
            _ => None,
        }
    }

    fn syntax(&self) -> &SyntaxNode {
        &self.0
    }
}

/// Represents a `default` option for a placeholder.
#[derive(Clone, Debug, PartialEq, Eq)]
pub struct DefaultOption(SyntaxNode);

impl DefaultOption {
    /// Gets the value to use for an undefined expression.
    pub fn value(&self) -> LiteralString {
        child(&self.0).expect("default option should have a string literal")
    }
}

impl AstNode for DefaultOption {
    type Language = WorkflowDescriptionLanguage;

    fn can_cast(kind: SyntaxKind) -> bool
    where
        Self: Sized,
    {
        kind == SyntaxKind::PlaceholderDefaultOptionNode
    }

    fn cast(syntax: SyntaxNode) -> Option<Self>
    where
        Self: Sized,
    {
        match syntax.kind() {
            SyntaxKind::PlaceholderDefaultOptionNode => Some(Self(syntax)),
            _ => None,
        }
    }

    fn syntax(&self) -> &SyntaxNode {
        &self.0
    }
}

/// Represents a `true/false` option for a placeholder.
#[derive(Clone, Debug, PartialEq, Eq)]
pub struct TrueFalseOption(SyntaxNode);

impl TrueFalseOption {
    /// Gets the `true` and `false`` values to use for a placeholder
    /// expression that evaluates to a boolean.
    ///
    /// The first value returned is the `true` value and the second
    /// value is the `false` value.
    pub fn values(&self) -> (LiteralString, LiteralString) {
        let mut true_value = None;
        let mut false_value = None;
        let mut found = None;
        let mut children = self.0.children_with_tokens();
        for child in children.by_ref() {
            match child.kind() {
                SyntaxKind::TrueKeyword => {
                    found = Some(true);
                }
                SyntaxKind::FalseKeyword => {
                    found = Some(false);
                }
                k if LiteralString::can_cast(k) => {
                    let child = child.into_node().expect("should be a node");
                    if found.expect("should have found true or false") {
                        assert!(true_value.is_none(), "multiple true values present");
                        true_value = Some(LiteralString(child));
                    } else {
                        assert!(false_value.is_none(), "multiple false values present");
                        false_value = Some(LiteralString(child));
                    }

                    if true_value.is_some() && false_value.is_some() {
                        break;
                    }
                }
                _ => continue,
            }
        }

        (
            true_value.expect("expected a true value to be present"),
            false_value.expect("expected a false value to be present`"),
        )
    }
}

impl AstNode for TrueFalseOption {
    type Language = WorkflowDescriptionLanguage;

    fn can_cast(kind: SyntaxKind) -> bool
    where
        Self: Sized,
    {
        kind == SyntaxKind::PlaceholderTrueFalseOptionNode
    }

    fn cast(syntax: SyntaxNode) -> Option<Self>
    where
        Self: Sized,
    {
        match syntax.kind() {
            SyntaxKind::PlaceholderTrueFalseOptionNode => Some(Self(syntax)),
            _ => None,
        }
    }

    fn syntax(&self) -> &SyntaxNode {
        &self.0
    }
}

/// Represents a literal array.
#[derive(Clone, Debug, PartialEq, Eq)]
pub struct LiteralArray(SyntaxNode);

impl LiteralArray {
    /// Gets the elements of the literal array.
    pub fn elements(&self) -> impl Iterator<Item = Expr> {
        Expr::children(&self.0)
    }
}

impl AstNode for LiteralArray {
    type Language = WorkflowDescriptionLanguage;

    fn can_cast(kind: SyntaxKind) -> bool
    where
        Self: Sized,
    {
        kind == SyntaxKind::LiteralArrayNode
    }

    fn cast(syntax: SyntaxNode) -> Option<Self>
    where
        Self: Sized,
    {
        match syntax.kind() {
            SyntaxKind::LiteralArrayNode => Some(Self(syntax)),
            _ => None,
        }
    }

    fn syntax(&self) -> &SyntaxNode {
        &self.0
    }
}

/// Represents a literal pair.
#[derive(Clone, Debug, PartialEq, Eq)]
pub struct LiteralPair(SyntaxNode);

impl LiteralPair {
    /// Gets the first and second expressions in the literal pair.
    pub fn exprs(&self) -> (Expr, Expr) {
        let mut children = Expr::children(&self.0);
        let first = children
            .next()
            .expect("pair should have a first expression");
        let second = children
            .next()
            .expect("pair should have a second expression");
        (first, second)
    }
}

impl AstNode for LiteralPair {
    type Language = WorkflowDescriptionLanguage;

    fn can_cast(kind: SyntaxKind) -> bool
    where
        Self: Sized,
    {
        kind == SyntaxKind::LiteralPairNode
    }

    fn cast(syntax: SyntaxNode) -> Option<Self>
    where
        Self: Sized,
    {
        match syntax.kind() {
            SyntaxKind::LiteralPairNode => Some(Self(syntax)),
            _ => None,
        }
    }

    fn syntax(&self) -> &SyntaxNode {
        &self.0
    }
}

/// Represents a literal map.
#[derive(Clone, Debug, PartialEq, Eq)]
pub struct LiteralMap(SyntaxNode);

impl LiteralMap {
    /// Gets the items of the literal map.
    pub fn items(&self) -> AstChildren<LiteralMapItem> {
        children(&self.0)
    }
}

impl AstNode for LiteralMap {
    type Language = WorkflowDescriptionLanguage;

    fn can_cast(kind: SyntaxKind) -> bool
    where
        Self: Sized,
    {
        kind == SyntaxKind::LiteralMapNode
    }

    fn cast(syntax: SyntaxNode) -> Option<Self>
    where
        Self: Sized,
    {
        match syntax.kind() {
            SyntaxKind::LiteralMapNode => Some(Self(syntax)),
            _ => None,
        }
    }

    fn syntax(&self) -> &SyntaxNode {
        &self.0
    }
}

/// Represents a literal map item.
#[derive(Clone, Debug, PartialEq, Eq)]
pub struct LiteralMapItem(SyntaxNode);

impl LiteralMapItem {
    /// Gets the key and the value of the item.
    pub fn key_value(&self) -> (Expr, Expr) {
        let mut children = Expr::children(&self.0);
        let key = children.next().expect("expected a key expression");
        let value = children.next().expect("expected a value expression");
        (key, value)
    }
}

impl AstNode for LiteralMapItem {
    type Language = WorkflowDescriptionLanguage;

    fn can_cast(kind: SyntaxKind) -> bool
    where
        Self: Sized,
    {
        kind == SyntaxKind::LiteralMapItemNode
    }

    fn cast(syntax: SyntaxNode) -> Option<Self>
    where
        Self: Sized,
    {
        match syntax.kind() {
            SyntaxKind::LiteralMapItemNode => Some(Self(syntax)),
            _ => None,
        }
    }

    fn syntax(&self) -> &SyntaxNode {
        &self.0
    }
}

/// Represents a literal object.
#[derive(Clone, Debug, PartialEq, Eq)]
pub struct LiteralObject(SyntaxNode);

impl LiteralObject {
    /// Gets the items of the literal object.
    pub fn items(&self) -> AstChildren<LiteralObjectItem> {
        children(&self.0)
    }
}

impl AstNode for LiteralObject {
    type Language = WorkflowDescriptionLanguage;

    fn can_cast(kind: SyntaxKind) -> bool
    where
        Self: Sized,
    {
        kind == SyntaxKind::LiteralObjectNode
    }

    fn cast(syntax: SyntaxNode) -> Option<Self>
    where
        Self: Sized,
    {
        match syntax.kind() {
            SyntaxKind::LiteralObjectNode => Some(Self(syntax)),
            _ => None,
        }
    }

    fn syntax(&self) -> &SyntaxNode {
        &self.0
    }
}

/// Gets the name and value of a object or struct literal item.
fn name_value(parent: &SyntaxNode) -> (Ident, Expr) {
    let key = token_child::<Ident>(parent).expect("expected a key token");
    let value = Expr::child(parent).expect("expected a value expression");

    (key, value)
}

/// Represents a literal object item.
#[derive(Clone, Debug, PartialEq, Eq)]
pub struct LiteralObjectItem(SyntaxNode);

impl LiteralObjectItem {
    /// Gets the name and the value of the item.
    pub fn name_value(&self) -> (Ident, Expr) {
        name_value(&self.0)
    }
}

impl AstNode for LiteralObjectItem {
    type Language = WorkflowDescriptionLanguage;

    fn can_cast(kind: SyntaxKind) -> bool
    where
        Self: Sized,
    {
        kind == SyntaxKind::LiteralObjectItemNode
    }

    fn cast(syntax: SyntaxNode) -> Option<Self>
    where
        Self: Sized,
    {
        match syntax.kind() {
            SyntaxKind::LiteralObjectItemNode => Some(Self(syntax)),
            _ => None,
        }
    }

    fn syntax(&self) -> &SyntaxNode {
        &self.0
    }
}

/// Represents a literal struct.
#[derive(Clone, Debug, PartialEq, Eq)]
pub struct LiteralStruct(SyntaxNode);

impl LiteralStruct {
    /// Gets the name of the struct.
    pub fn name(&self) -> Ident {
        token(&self.0).expect("expected the struct to have a name")
    }

    /// Gets the items of the literal struct.
    pub fn items(&self) -> AstChildren<LiteralStructItem> {
        children(&self.0)
    }
}

impl AstNode for LiteralStruct {
    type Language = WorkflowDescriptionLanguage;

    fn can_cast(kind: SyntaxKind) -> bool
    where
        Self: Sized,
    {
        kind == SyntaxKind::LiteralStructNode
    }

    fn cast(syntax: SyntaxNode) -> Option<Self>
    where
        Self: Sized,
    {
        match syntax.kind() {
            SyntaxKind::LiteralStructNode => Some(Self(syntax)),
            _ => None,
        }
    }

    fn syntax(&self) -> &SyntaxNode {
        &self.0
    }
}

/// Represents a literal struct item.
#[derive(Clone, Debug, PartialEq, Eq)]
pub struct LiteralStructItem(SyntaxNode);

impl LiteralStructItem {
    /// Gets the name and the value of the item.
    pub fn name_value(&self) -> (Ident, Expr) {
        name_value(&self.0)
    }
}

impl AstNode for LiteralStructItem {
    type Language = WorkflowDescriptionLanguage;

    fn can_cast(kind: SyntaxKind) -> bool
    where
        Self: Sized,
    {
        kind == SyntaxKind::LiteralStructItemNode
    }

    fn cast(syntax: SyntaxNode) -> Option<Self>
    where
        Self: Sized,
    {
        match syntax.kind() {
            SyntaxKind::LiteralStructItemNode => Some(Self(syntax)),
            _ => None,
        }
    }

    fn syntax(&self) -> &SyntaxNode {
        &self.0
    }
}

/// Represents a literal `None`.
#[derive(Clone, Debug, PartialEq, Eq)]
pub struct LiteralNone(SyntaxNode);

impl AstNode for LiteralNone {
    type Language = WorkflowDescriptionLanguage;

    fn can_cast(kind: SyntaxKind) -> bool
    where
        Self: Sized,
    {
        kind == SyntaxKind::LiteralNoneNode
    }

    fn cast(syntax: SyntaxNode) -> Option<Self>
    where
        Self: Sized,
    {
        match syntax.kind() {
            SyntaxKind::LiteralNoneNode => Some(Self(syntax)),
            _ => None,
        }
    }

    fn syntax(&self) -> &SyntaxNode {
        &self.0
    }
}

/// Represents a literal `hints`.
#[derive(Clone, Debug, PartialEq, Eq)]
pub struct LiteralHints(SyntaxNode);

impl LiteralHints {
    /// Gets the items of the literal hints.
    pub fn items(&self) -> AstChildren<LiteralHintsItem> {
        children(&self.0)
    }
}

impl AstNode for LiteralHints {
    type Language = WorkflowDescriptionLanguage;

    fn can_cast(kind: SyntaxKind) -> bool
    where
        Self: Sized,
    {
        kind == SyntaxKind::LiteralHintsNode
    }

    fn cast(syntax: SyntaxNode) -> Option<Self>
    where
        Self: Sized,
    {
        match syntax.kind() {
            SyntaxKind::LiteralHintsNode => Some(Self(syntax)),
            _ => None,
        }
    }

    fn syntax(&self) -> &SyntaxNode {
        &self.0
    }
}

/// Represents a literal hints item.
#[derive(Clone, Debug, PartialEq, Eq)]
pub struct LiteralHintsItem(SyntaxNode);

impl LiteralHintsItem {
    /// Gets the name of the hints item.
    pub fn name(&self) -> Ident {
        token(&self.0).expect("expected an item name")
    }

    /// Gets the expression of the hints item.
    pub fn expr(&self) -> Expr {
        Expr::child(&self.0).expect("expected an item expression")
    }
}

impl AstNode for LiteralHintsItem {
    type Language = WorkflowDescriptionLanguage;

    fn can_cast(kind: SyntaxKind) -> bool
    where
        Self: Sized,
    {
        kind == SyntaxKind::LiteralHintsItemNode
    }

    fn cast(syntax: SyntaxNode) -> Option<Self>
    where
        Self: Sized,
    {
        match syntax.kind() {
            SyntaxKind::LiteralHintsItemNode => Some(Self(syntax)),
            _ => None,
        }
    }

    fn syntax(&self) -> &SyntaxNode {
        &self.0
    }
}

/// Represents a literal `input`.
#[derive(Clone, Debug, PartialEq, Eq)]
pub struct LiteralInput(SyntaxNode);

impl LiteralInput {
    /// Gets the items of the literal input.
    pub fn items(&self) -> AstChildren<LiteralInputItem> {
        children(&self.0)
    }
}

impl AstNode for LiteralInput {
    type Language = WorkflowDescriptionLanguage;

    fn can_cast(kind: SyntaxKind) -> bool
    where
        Self: Sized,
    {
        kind == SyntaxKind::LiteralInputNode
    }

    fn cast(syntax: SyntaxNode) -> Option<Self>
    where
        Self: Sized,
    {
        match syntax.kind() {
            SyntaxKind::LiteralInputNode => Some(Self(syntax)),
            _ => None,
        }
    }

    fn syntax(&self) -> &SyntaxNode {
        &self.0
    }
}

/// Represents a literal input item.
#[derive(Clone, Debug, PartialEq, Eq)]
pub struct LiteralInputItem(SyntaxNode);

impl LiteralInputItem {
    /// Gets the names of the input item.
    ///
    /// More than one name indicates a struct member path.
    pub fn names(&self) -> impl Iterator<Item = Ident> {
        self.0
            .children_with_tokens()
            .filter_map(SyntaxElement::into_token)
            .filter_map(Ident::cast)
    }

    /// Gets the expression of the input item.
    pub fn expr(&self) -> Expr {
        Expr::child(&self.0).expect("expected an item expression")
    }
}

impl AstNode for LiteralInputItem {
    type Language = WorkflowDescriptionLanguage;

    fn can_cast(kind: SyntaxKind) -> bool
    where
        Self: Sized,
    {
        kind == SyntaxKind::LiteralInputItemNode
    }

    fn cast(syntax: SyntaxNode) -> Option<Self>
    where
        Self: Sized,
    {
        match syntax.kind() {
            SyntaxKind::LiteralInputItemNode => Some(Self(syntax)),
            _ => None,
        }
    }

    fn syntax(&self) -> &SyntaxNode {
        &self.0
    }
}

/// Represents a literal `output`.
#[derive(Clone, Debug, PartialEq, Eq)]
pub struct LiteralOutput(SyntaxNode);

impl LiteralOutput {
    /// Gets the items of the literal output.
    pub fn items(&self) -> AstChildren<LiteralOutputItem> {
        children(&self.0)
    }
}

impl AstNode for LiteralOutput {
    type Language = WorkflowDescriptionLanguage;

    fn can_cast(kind: SyntaxKind) -> bool
    where
        Self: Sized,
    {
        kind == SyntaxKind::LiteralOutputNode
    }

    fn cast(syntax: SyntaxNode) -> Option<Self>
    where
        Self: Sized,
    {
        match syntax.kind() {
            SyntaxKind::LiteralOutputNode => Some(Self(syntax)),
            _ => None,
        }
    }

    fn syntax(&self) -> &SyntaxNode {
        &self.0
    }
}

/// Represents a literal output item.
#[derive(Clone, Debug, PartialEq, Eq)]
pub struct LiteralOutputItem(SyntaxNode);

impl LiteralOutputItem {
    /// Gets the names of the output item.
    ///
    /// More than one name indicates a struct member path.
    pub fn names(&self) -> impl Iterator<Item = Ident> {
        self.0
            .children_with_tokens()
            .filter_map(SyntaxElement::into_token)
            .filter_map(Ident::cast)
    }

    /// Gets the expression of the output item.
    pub fn expr(&self) -> Expr {
        Expr::child(&self.0).expect("expected an item expression")
    }
}

impl AstNode for LiteralOutputItem {
    type Language = WorkflowDescriptionLanguage;

    fn can_cast(kind: SyntaxKind) -> bool
    where
        Self: Sized,
    {
        kind == SyntaxKind::LiteralOutputItemNode
    }

    fn cast(syntax: SyntaxNode) -> Option<Self>
    where
        Self: Sized,
    {
        match syntax.kind() {
            SyntaxKind::LiteralOutputItemNode => Some(Self(syntax)),
            _ => None,
        }
    }

    fn syntax(&self) -> &SyntaxNode {
        &self.0
    }
}

/// Represents a reference to a name.
#[derive(Clone, Debug, PartialEq, Eq)]
pub struct NameRef(SyntaxNode);

impl NameRef {
    /// Gets the name being referenced.
    pub fn name(&self) -> Ident {
        token(&self.0).expect("expected a name")
    }
}

impl AstNode for NameRef {
    type Language = WorkflowDescriptionLanguage;

    fn can_cast(kind: SyntaxKind) -> bool
    where
        Self: Sized,
    {
        kind == SyntaxKind::NameRefNode
    }

    fn cast(syntax: SyntaxNode) -> Option<Self>
    where
        Self: Sized,
    {
        match syntax.kind() {
            SyntaxKind::NameRefNode => Some(Self(syntax)),
            _ => None,
        }
    }

    fn syntax(&self) -> &SyntaxNode {
        &self.0
    }
}

/// Represents a parenthesized expression.
#[derive(Clone, Debug, PartialEq, Eq)]
pub struct ParenthesizedExpr(SyntaxNode);

impl ParenthesizedExpr {
    /// Gets the inner expression.
    pub fn inner(&self) -> Expr {
        Expr::child(&self.0).expect("expected an inner expression")
    }
}

impl AstNode for ParenthesizedExpr {
    type Language = WorkflowDescriptionLanguage;

    fn can_cast(kind: SyntaxKind) -> bool
    where
        Self: Sized,
    {
        kind == SyntaxKind::ParenthesizedExprNode
    }

    fn cast(syntax: SyntaxNode) -> Option<Self>
    where
        Self: Sized,
    {
        match syntax.kind() {
            SyntaxKind::ParenthesizedExprNode => Some(Self(syntax)),
            _ => None,
        }
    }

    fn syntax(&self) -> &SyntaxNode {
        &self.0
    }
}

/// Represents an `if` expression.
#[derive(Clone, Debug, PartialEq, Eq)]
pub struct IfExpr(SyntaxNode);

impl IfExpr {
    /// Gets the three expressions of the `if` expression
    ///
    /// The first expression is the conditional.
    /// The second expression is the `true` expression.
    /// The third expression is the `false` expression.
    pub fn exprs(&self) -> (Expr, Expr, Expr) {
        let mut children = Expr::children(&self.0);
        let conditional = children
            .next()
            .expect("should have a conditional expression");
        let true_expr = children.next().expect("should have a `true` expression");
        let false_expr = children.next().expect("should have a `false` expression");
        (conditional, true_expr, false_expr)
    }
}

impl AstNode for IfExpr {
    type Language = WorkflowDescriptionLanguage;

    fn can_cast(kind: SyntaxKind) -> bool
    where
        Self: Sized,
    {
        kind == SyntaxKind::IfExprNode
    }

    fn cast(syntax: SyntaxNode) -> Option<Self>
    where
        Self: Sized,
    {
        match syntax.kind() {
            SyntaxKind::IfExprNode => Some(Self(syntax)),
            _ => None,
        }
    }

    fn syntax(&self) -> &SyntaxNode {
        &self.0
    }
}

/// Used to declare a prefix expression.
macro_rules! prefix_expression {
    ($name:ident, $kind:ident, $desc:literal) => {
        #[doc = concat!("Represents a ", $desc, " expression.")]
        #[derive(Clone, Debug, PartialEq, Eq)]
        pub struct $name(SyntaxNode);

        impl $name {
            /// Gets the operand expression.
            pub fn operand(&self) -> Expr {
                Expr::child(&self.0).expect("expected an operand expression")
            }
        }

        impl AstNode for $name {
            type Language = WorkflowDescriptionLanguage;

            fn can_cast(kind: SyntaxKind) -> bool
            where
                Self: Sized,
            {
                kind == SyntaxKind::$kind
            }

            fn cast(syntax: SyntaxNode) -> Option<Self>
            where
                Self: Sized,
            {
                match syntax.kind() {
                    SyntaxKind::$kind => Some(Self(syntax)),
                    _ => None,
                }
            }

            fn syntax(&self) -> &SyntaxNode {
                &self.0
            }
        }
    };
}

/// Used to declare an infix expression.
macro_rules! infix_expression {
    ($name:ident, $kind:ident, $desc:literal) => {
        #[doc = concat!("Represents a ", $desc, " expression.")]
        #[derive(Clone, Debug, PartialEq, Eq)]
        pub struct $name(SyntaxNode);

        impl $name {
            /// Gets the operands of the expression.
            pub fn operands(&self) -> (Expr, Expr) {
                let mut children = Expr::children(&self.0);
                let lhs = children.next().expect("expected a lhs expression");
                let rhs = children.next().expect("expected a rhs expression");
                (lhs, rhs)
            }
        }

        impl AstNode for $name {
            type Language = WorkflowDescriptionLanguage;

            fn can_cast(kind: SyntaxKind) -> bool
            where
                Self: Sized,
            {
                kind == SyntaxKind::$kind
            }

            fn cast(syntax: SyntaxNode) -> Option<Self>
            where
                Self: Sized,
            {
                match syntax.kind() {
                    SyntaxKind::$kind => Some(Self(syntax)),
                    _ => None,
                }
            }

            fn syntax(&self) -> &SyntaxNode {
                &self.0
            }
        }
    };
}

prefix_expression!(LogicalNotExpr, LogicalNotExprNode, "logical `not`");
prefix_expression!(NegationExpr, NegationExprNode, "negation");
infix_expression!(LogicalOrExpr, LogicalOrExprNode, "logical `or`");
infix_expression!(LogicalAndExpr, LogicalAndExprNode, "logical `and`");
infix_expression!(EqualityExpr, EqualityExprNode, "equality");
infix_expression!(InequalityExpr, InequalityExprNode, "inequality");
infix_expression!(LessExpr, LessExprNode, "less than");
infix_expression!(LessEqualExpr, LessEqualExprNode, "less than or equal to");
infix_expression!(GreaterExpr, GreaterExprNode, "greater than");
infix_expression!(
    GreaterEqualExpr,
    GreaterEqualExprNode,
    "greater than or equal to"
);
infix_expression!(AdditionExpr, AdditionExprNode, "addition");
infix_expression!(SubtractionExpr, SubtractionExprNode, "substitution");
infix_expression!(MultiplicationExpr, MultiplicationExprNode, "multiplication");
infix_expression!(DivisionExpr, DivisionExprNode, "division");
infix_expression!(ModuloExpr, ModuloExprNode, "modulo");
infix_expression!(ExponentiationExpr, ExponentiationExprNode, "exponentiation");

/// Represents a call expression.
#[derive(Clone, Debug, PartialEq, Eq)]
pub struct CallExpr(SyntaxNode);

impl CallExpr {
    /// Gets the call target expression.
    pub fn target(&self) -> Ident {
        token(&self.0).expect("expected a target identifier")
    }

    /// Gets the call arguments.
    pub fn arguments(&self) -> impl Iterator<Item = Expr> {
        Expr::children(&self.0)
    }
}

impl AstNode for CallExpr {
    type Language = WorkflowDescriptionLanguage;

    fn can_cast(kind: SyntaxKind) -> bool
    where
        Self: Sized,
    {
        kind == SyntaxKind::CallExprNode
    }

    fn cast(syntax: SyntaxNode) -> Option<Self>
    where
        Self: Sized,
    {
        match syntax.kind() {
            SyntaxKind::CallExprNode => Some(Self(syntax)),
            _ => None,
        }
    }

    fn syntax(&self) -> &SyntaxNode {
        &self.0
    }
}

/// Represents an index expression.
#[derive(Clone, Debug, PartialEq, Eq)]
pub struct IndexExpr(SyntaxNode);

impl IndexExpr {
    /// Gets the operand and the index expressions.
    ///
    /// The first is the operand expression.
    /// The second is the index expression.
    pub fn operands(&self) -> (Expr, Expr) {
        let mut children = Expr::children(&self.0);
        let operand = children.next().expect("expected an operand expression");
        let index = children.next().expect("expected an index expression");
        (operand, index)
    }
}

impl AstNode for IndexExpr {
    type Language = WorkflowDescriptionLanguage;

    fn can_cast(kind: SyntaxKind) -> bool
    where
        Self: Sized,
    {
        kind == SyntaxKind::IndexExprNode
    }

    fn cast(syntax: SyntaxNode) -> Option<Self>
    where
        Self: Sized,
    {
        match syntax.kind() {
            SyntaxKind::IndexExprNode => Some(Self(syntax)),
            _ => None,
        }
    }

    fn syntax(&self) -> &SyntaxNode {
        &self.0
    }
}

/// Represents an access expression.
#[derive(Clone, Debug, PartialEq, Eq)]
pub struct AccessExpr(SyntaxNode);

impl AccessExpr {
    /// Gets the operand and the name of the access.
    ///
    /// The first is the operand expression.
    /// The second is the member name.
    pub fn operands(&self) -> (Expr, Ident) {
        let operand = Expr::child(&self.0).expect("expected an operand expression");
        let name = Ident::cast(self.0.last_token().expect("expected a last token"))
            .expect("expected an ident token");
        (operand, name)
    }
}

impl AstNode for AccessExpr {
    type Language = WorkflowDescriptionLanguage;

    fn can_cast(kind: SyntaxKind) -> bool
    where
        Self: Sized,
    {
        kind == SyntaxKind::AccessExprNode
    }

    fn cast(syntax: SyntaxNode) -> Option<Self>
    where
        Self: Sized,
    {
        match syntax.kind() {
            SyntaxKind::AccessExprNode => Some(Self(syntax)),
            _ => None,
        }
    }

    fn syntax(&self) -> &SyntaxNode {
        &self.0
    }
}

#[cfg(test)]
mod test {
    use std::collections::HashMap;
    use std::fmt::Write;

    use approx::assert_relative_eq;
    use pretty_assertions::assert_eq;

    use super::*;
    use crate::Document;
    use crate::SupportedVersion;
    use crate::VisitReason;
    use crate::Visitor;

    #[test]
    fn literal_booleans() {
        let (document, diagnostics) = Document::parse(
            r#"
version 1.1

task test {
    Boolean a = true
    Boolean b = false
}
"#,
        );

        assert!(diagnostics.is_empty());
        let ast = document.ast();
        let ast = ast.as_v1().expect("should be a V1 AST");
        let tasks: Vec<_> = ast.tasks().collect();
        assert_eq!(tasks.len(), 1);
        assert_eq!(tasks[0].name().as_str(), "test");

        // Task declarations
        let decls: Vec<_> = tasks[0].declarations().collect();
        assert_eq!(decls.len(), 2);

        // First declaration
        assert_eq!(decls[0].ty().to_string(), "Boolean");
        assert_eq!(decls[0].name().as_str(), "a");
        assert!(decls[0].expr().unwrap_literal().unwrap_boolean().value());

        // Second declaration
        assert_eq!(decls[1].ty().to_string(), "Boolean");
        assert_eq!(decls[1].name().as_str(), "b");
        assert!(!decls[1].expr().unwrap_literal().unwrap_boolean().value());

        // Visit the literal boolean values in the tree
        struct MyVisitor(Vec<bool>);

        impl Visitor for MyVisitor {
            type State = ();

            fn document(
                &mut self,
                _: &mut Self::State,
                _: VisitReason,
                _: &Document,
                _: SupportedVersion,
            ) {
            }

            fn expr(&mut self, _: &mut Self::State, reason: VisitReason, expr: &Expr) {
                if reason == VisitReason::Exit {
                    return;
                }

                if let Expr::Literal(LiteralExpr::Boolean(b)) = expr {
                    self.0.push(b.value());
                }
            }
        }

        let mut visitor = MyVisitor(Vec::new());
        document.visit(&mut (), &mut visitor);
        assert_eq!(visitor.0, [true, false]);
    }

    #[test]
    fn literal_integer() {
        let (document, diagnostics) = Document::parse(
            r#"
version 1.1

task test {
    Int a = 0
    Int b = 1234
    Int c = 01234
    Int d = 0x1234
    Int e = 0XF
    Int f = 9223372036854775807
    Int g = 9223372036854775808
    Int h = 9223372036854775809
}
"#,
        );

        assert!(diagnostics.is_empty());
        let ast = document.ast();
        let ast = ast.as_v1().expect("should be a V1 AST");
        let tasks: Vec<_> = ast.tasks().collect();
        assert_eq!(tasks.len(), 1);
        assert_eq!(tasks[0].name().as_str(), "test");

        // Task declarations
        let decls: Vec<_> = tasks[0].declarations().collect();
        assert_eq!(decls.len(), 8);

        // First declaration
        assert_eq!(decls[0].ty().to_string(), "Int");
        assert_eq!(decls[0].name().as_str(), "a");
        assert_eq!(
            decls[0]
                .expr()
                .unwrap_literal()
                .unwrap_integer()
                .value()
                .unwrap(),
            0
        );

        // Second declaration
        assert_eq!(decls[1].ty().to_string(), "Int");
        assert_eq!(decls[1].name().as_str(), "b");
        assert_eq!(
            decls[1]
                .expr()
                .unwrap_literal()
                .unwrap_integer()
                .value()
                .unwrap(),
            1234
        );

        // Third declaration
        assert_eq!(decls[2].ty().to_string(), "Int");
        assert_eq!(decls[2].name().as_str(), "c");
        assert_eq!(
            decls[2]
                .expr()
                .unwrap_literal()
                .unwrap_integer()
                .value()
                .unwrap(),
            668
        );

        // Fourth declaration
        assert_eq!(decls[3].ty().to_string(), "Int");
        assert_eq!(decls[3].name().as_str(), "d");
        assert_eq!(
            decls[3]
                .expr()
                .unwrap_literal()
                .unwrap_integer()
                .value()
                .unwrap(),
            4660
        );

        // Fifth declaration
        assert_eq!(decls[4].ty().to_string(), "Int");
        assert_eq!(decls[4].name().as_str(), "e");
        assert_eq!(
            decls[4]
                .expr()
                .unwrap_literal()
                .unwrap_integer()
                .value()
                .unwrap(),
            15
        );

        // Sixth declaration
        assert_eq!(decls[5].ty().to_string(), "Int");
        assert_eq!(decls[5].name().as_str(), "f");
        assert_eq!(
            decls[5]
                .expr()
                .unwrap_literal()
                .unwrap_integer()
                .value()
                .unwrap(),
            9223372036854775807
        );

        // Seventh declaration
        assert_eq!(decls[6].ty().to_string(), "Int");
        assert_eq!(decls[6].name().as_str(), "g");
        assert!(
            decls[6]
                .expr()
                .unwrap_literal()
                .unwrap_integer()
                .value()
                .is_none(),
        );

        // Eighth declaration
        assert_eq!(decls[7].ty().to_string(), "Int");
        assert_eq!(decls[7].name().as_str(), "h");
        assert!(
            decls[7]
                .expr()
                .unwrap_literal()
                .unwrap_integer()
                .value()
                .is_none()
        );

        // Use a visitor to visit the in-bound literal integers in the tree
        struct MyVisitor(Vec<Option<i64>>);

        impl Visitor for MyVisitor {
            type State = ();

            fn document(
                &mut self,
                _: &mut Self::State,
                _: VisitReason,
                _: &Document,
                _: SupportedVersion,
            ) {
            }

            fn expr(&mut self, _: &mut Self::State, reason: VisitReason, expr: &Expr) {
                if reason == VisitReason::Exit {
                    return;
                }

                if let Expr::Literal(LiteralExpr::Integer(i)) = expr {
                    self.0.push(i.value());
                }
            }
        }

        let mut visitor = MyVisitor(Vec::new());
        document.visit(&mut (), &mut visitor);
        assert_eq!(visitor.0, [
            Some(0),
            Some(1234),
            Some(668),
            Some(4660),
            Some(15),
            Some(9223372036854775807),
            None,
            None,
        ]);
    }

    #[test]
    fn literal_float() {
        let (document, diagnostics) = Document::parse(
            r#"
version 1.1

task test {
    Float a = 0.
    Float b = 0.0
    Float c = 1234.1234
    Float d = 123e123
    Float e = 0.1234
    Float f = 10.
    Float g = .2
    Float h = 1234.1234e1234
}
"#,
        );

        assert!(diagnostics.is_empty());
        let ast = document.ast();
        let ast = ast.as_v1().expect("should be a V1 AST");
        let tasks: Vec<_> = ast.tasks().collect();
        assert_eq!(tasks.len(), 1);
        assert_eq!(tasks[0].name().as_str(), "test");

        // Task declarations
        let decls: Vec<_> = tasks[0].declarations().collect();
        assert_eq!(decls.len(), 8);

        // First declaration
        assert_eq!(decls[0].ty().to_string(), "Float");
        assert_eq!(decls[0].name().as_str(), "a");
        assert_relative_eq!(
            decls[0]
                .expr()
                .unwrap_literal()
                .unwrap_float()
                .value()
                .unwrap(),
            0.0
        );

        // Second declaration
        assert_eq!(decls[1].ty().to_string(), "Float");
        assert_eq!(decls[1].name().as_str(), "b");
        assert_relative_eq!(
            decls[1]
                .expr()
                .unwrap_literal()
                .unwrap_float()
                .value()
                .unwrap(),
            0.0
        );

        // Third declaration
        assert_eq!(decls[2].ty().to_string(), "Float");
        assert_eq!(decls[2].name().as_str(), "c");
        assert_relative_eq!(
            decls[2]
                .expr()
                .unwrap_literal()
                .unwrap_float()
                .value()
                .unwrap(),
            1234.1234
        );

        // Fourth declaration
        assert_eq!(decls[3].ty().to_string(), "Float");
        assert_eq!(decls[3].name().as_str(), "d");
        assert_relative_eq!(
            decls[3]
                .expr()
                .unwrap_literal()
                .unwrap_float()
                .value()
                .unwrap(),
            123e+123
        );

        // Fifth declaration
        assert_eq!(decls[4].ty().to_string(), "Float");
        assert_eq!(decls[4].name().as_str(), "e");
        assert_relative_eq!(
            decls[4]
                .expr()
                .unwrap_literal()
                .unwrap_float()
                .value()
                .unwrap(),
            0.1234
        );

        // Sixth declaration
        assert_eq!(decls[5].ty().to_string(), "Float");
        assert_eq!(decls[5].name().as_str(), "f");
        assert_relative_eq!(
            decls[5]
                .expr()
                .unwrap_literal()
                .unwrap_float()
                .value()
                .unwrap(),
            10.0
        );

        // Seventh declaration
        assert_eq!(decls[6].ty().to_string(), "Float");
        assert_eq!(decls[6].name().as_str(), "g");
        assert_relative_eq!(
            decls[6]
                .expr()
                .unwrap_literal()
                .unwrap_float()
                .value()
                .unwrap(),
            0.2
        );

        // Eighth declaration
        assert_eq!(decls[7].ty().to_string(), "Float");
        assert_eq!(decls[7].name().as_str(), "h");
        assert!(
            decls[7]
                .expr()
                .unwrap_literal()
                .unwrap_float()
                .value()
                .is_none()
        );

        // Use a visitor to visit all the literal floats in the tree
        struct MyVisitor(Vec<f64>);

        impl Visitor for MyVisitor {
            type State = ();

            fn document(
                &mut self,
                _: &mut Self::State,
                _: VisitReason,
                _: &Document,
                _: SupportedVersion,
            ) {
            }

            fn expr(&mut self, _: &mut Self::State, reason: VisitReason, expr: &Expr) {
                if reason == VisitReason::Exit {
                    return;
                }

                if let Expr::Literal(LiteralExpr::Float(f)) = expr {
                    if let Some(f) = f.value() {
                        self.0.push(f);
                    }
                }
            }
        }

        let mut visitor = MyVisitor(Vec::new());
        document.visit(&mut (), &mut visitor);
        assert_relative_eq!(
            visitor.0.as_slice(),
            [0.0, 0.0, 1234.1234, 123e123, 0.1234, 10.0, 0.2].as_slice()
        );
    }

    #[test]
    fn literal_string() {
        let (document, diagnostics) = Document::parse(
            r#"
version 1.1

task test {
    String a = "hello"
    String b = 'world'
    String c = "Hello, ${name}!"
    String d = 'String~{'ception'}!'
    String e = <<< this is
    a multiline \
    string!
    ${first}
    ${second}
    >>>
}
"#,
        );

        assert!(diagnostics.is_empty());
        let ast = document.ast();
        let ast = ast.as_v1().expect("should be a V1 AST");
        let tasks: Vec<_> = ast.tasks().collect();
        assert_eq!(tasks.len(), 1);
        assert_eq!(tasks[0].name().as_str(), "test");

        // Task declarations
        let decls: Vec<_> = tasks[0].declarations().collect();
        assert_eq!(decls.len(), 5);

        // First declaration
        assert_eq!(decls[0].ty().to_string(), "String");
        assert_eq!(decls[0].name().as_str(), "a");
        let s = decls[0].expr().unwrap_literal().unwrap_string();
        assert_eq!(s.kind(), LiteralStringKind::DoubleQuoted);
        assert_eq!(s.text().unwrap().as_str(), "hello");

        // Second declaration
        assert_eq!(decls[1].ty().to_string(), "String");
        assert_eq!(decls[1].name().as_str(), "b");
        let s = decls[1].expr().unwrap_literal().unwrap_string();
        assert_eq!(s.kind(), LiteralStringKind::SingleQuoted);
        assert_eq!(s.text().unwrap().as_str(), "world");

        // Third declaration
        assert_eq!(decls[2].ty().to_string(), "String");
        assert_eq!(decls[2].name().as_str(), "c");
        let s = decls[2].expr().unwrap_literal().unwrap_string();
        assert_eq!(s.kind(), LiteralStringKind::DoubleQuoted);
        let parts: Vec<_> = s.parts().collect();
        assert_eq!(parts.len(), 3);
        assert_eq!(parts[0].clone().unwrap_text().as_str(), "Hello, ");
        let placeholder = parts[1].clone().unwrap_placeholder();
        assert!(!placeholder.has_tilde());
        assert_eq!(placeholder.expr().unwrap_name_ref().name().as_str(), "name");
        assert_eq!(parts[2].clone().unwrap_text().as_str(), "!");

        // Fourth declaration
        assert_eq!(decls[3].ty().to_string(), "String");
        assert_eq!(decls[3].name().as_str(), "d");
        let s = decls[3].expr().unwrap_literal().unwrap_string();
        assert_eq!(s.kind(), LiteralStringKind::SingleQuoted);
        let parts: Vec<_> = s.parts().collect();
        assert_eq!(parts.len(), 3);
        assert_eq!(parts[0].clone().unwrap_text().as_str(), "String");
        let placeholder = parts[1].clone().unwrap_placeholder();
        assert!(placeholder.has_tilde());
        assert_eq!(
            placeholder
                .expr()
                .unwrap_literal()
                .unwrap_string()
                .text()
                .unwrap()
                .as_str(),
            "ception"
        );
        assert_eq!(parts[2].clone().unwrap_text().as_str(), "!");

        // Fifth declaration
        assert_eq!(decls[4].ty().to_string(), "String");
        assert_eq!(decls[4].name().as_str(), "e");
        let s = decls[4].expr().unwrap_literal().unwrap_string();
        assert_eq!(s.kind(), LiteralStringKind::Multiline);
        let parts: Vec<_> = s.parts().collect();
        assert_eq!(parts.len(), 5);
        assert_eq!(
            parts[0].clone().unwrap_text().as_str(),
            " this is\n    a multiline \\\n    string!\n    "
        );
        let placeholder = parts[1].clone().unwrap_placeholder();
        assert!(!placeholder.has_tilde());
        assert_eq!(
            placeholder.expr().unwrap_name_ref().name().as_str(),
            "first"
        );
        assert_eq!(parts[2].clone().unwrap_text().as_str(), "\n    ");
        let placeholder = parts[3].clone().unwrap_placeholder();
        assert!(!placeholder.has_tilde());
        assert_eq!(
            placeholder.expr().unwrap_name_ref().name().as_str(),
            "second"
        );
        assert_eq!(parts[4].clone().unwrap_text().as_str(), "\n    ");

        // Use a visitor to visit all the string literals without placeholders
        struct MyVisitor(Vec<String>);

        impl Visitor for MyVisitor {
            type State = ();

            fn document(
                &mut self,
                _: &mut Self::State,
                _: VisitReason,
                _: &Document,
                _: SupportedVersion,
            ) {
            }

            fn expr(&mut self, _: &mut Self::State, reason: VisitReason, expr: &Expr) {
                if reason == VisitReason::Exit {
                    return;
                }

                // Collect only the non-interpolated strings in the source
                if let Expr::Literal(LiteralExpr::String(s)) = expr {
                    if let Some(s) = s.text() {
                        self.0.push(s.as_str().to_string());
                    }
                }
            }
        }

        let mut visitor = MyVisitor(Vec::new());
        document.visit(&mut (), &mut visitor);
        assert_eq!(visitor.0, ["hello", "world", "ception"]);
    }

    #[test]
    fn literal_array() {
        let (document, diagnostics) = Document::parse(
            r#"
version 1.1

task test {
    Array[Int] a = [1, 2, 3]
    Array[String] b = ["hello", "world", "!"]
    Array[Array[Int]] c = [[1, 2, 3], [4, 5, 6], [7, 8, 9]]
}
"#,
        );

        assert!(diagnostics.is_empty());
        let ast = document.ast();
        let ast = ast.as_v1().expect("should be a V1 AST");
        let tasks: Vec<_> = ast.tasks().collect();
        assert_eq!(tasks.len(), 1);
        assert_eq!(tasks[0].name().as_str(), "test");

        // Task declarations
        let decls: Vec<_> = tasks[0].declarations().collect();
        assert_eq!(decls.len(), 3);

        // First declaration
        assert_eq!(decls[0].ty().to_string(), "Array[Int]");
        assert_eq!(decls[0].name().as_str(), "a");
        let a = decls[0].expr().unwrap_literal().unwrap_array();
        let elements: Vec<_> = a.elements().collect();
        assert_eq!(elements.len(), 3);
        assert_eq!(
            elements[0]
                .clone()
                .unwrap_literal()
                .unwrap_integer()
                .value()
                .unwrap(),
            1
        );
        assert_eq!(
            elements[1]
                .clone()
                .unwrap_literal()
                .unwrap_integer()
                .value()
                .unwrap(),
            2
        );
        assert_eq!(
            elements[2]
                .clone()
                .unwrap_literal()
                .unwrap_integer()
                .value()
                .unwrap(),
            3
        );

        // Second declaration
        assert_eq!(decls[1].ty().to_string(), "Array[String]");
        assert_eq!(decls[1].name().as_str(), "b");
        let a = decls[1].expr().unwrap_literal().unwrap_array();
        let elements: Vec<_> = a.elements().collect();
        assert_eq!(elements.len(), 3);
        assert_eq!(
            elements[0]
                .clone()
                .unwrap_literal()
                .unwrap_string()
                .text()
                .unwrap()
                .as_str(),
            "hello"
        );
        assert_eq!(
            elements[1]
                .clone()
                .unwrap_literal()
                .unwrap_string()
                .text()
                .unwrap()
                .as_str(),
            "world"
        );
        assert_eq!(
            elements[2]
                .clone()
                .unwrap_literal()
                .unwrap_string()
                .text()
                .unwrap()
                .as_str(),
            "!"
        );

        // Third declaration
        assert_eq!(decls[2].ty().to_string(), "Array[Array[Int]]");
        assert_eq!(decls[2].name().as_str(), "c");
        let a = decls[2].expr().unwrap_literal().unwrap_array();
        let elements: Vec<_> = a.elements().collect();
        assert_eq!(elements.len(), 3);
        let sub: Vec<_> = elements[0]
            .clone()
            .unwrap_literal()
            .unwrap_array()
            .elements()
            .collect();
        assert_eq!(sub.len(), 3);
        assert_eq!(
            sub[0]
                .clone()
                .unwrap_literal()
                .unwrap_integer()
                .value()
                .unwrap(),
            1
        );
        assert_eq!(
            sub[1]
                .clone()
                .unwrap_literal()
                .unwrap_integer()
                .value()
                .unwrap(),
            2
        );
        assert_eq!(
            sub[2]
                .clone()
                .unwrap_literal()
                .unwrap_integer()
                .value()
                .unwrap(),
            3
        );
        let sub: Vec<_> = elements[1]
            .clone()
            .unwrap_literal()
            .unwrap_array()
            .elements()
            .collect();
        assert_eq!(sub.len(), 3);
        assert_eq!(
            sub[0]
                .clone()
                .unwrap_literal()
                .unwrap_integer()
                .value()
                .unwrap(),
            4
        );
        assert_eq!(
            sub[1]
                .clone()
                .unwrap_literal()
                .unwrap_integer()
                .value()
                .unwrap(),
            5
        );
        assert_eq!(
            sub[2]
                .clone()
                .unwrap_literal()
                .unwrap_integer()
                .value()
                .unwrap(),
            6
        );
        let sub: Vec<_> = elements[2]
            .clone()
            .unwrap_literal()
            .unwrap_array()
            .elements()
            .collect();
        assert_eq!(sub.len(), 3);
        assert_eq!(
            sub[0]
                .clone()
                .unwrap_literal()
                .unwrap_integer()
                .value()
                .unwrap(),
            7
        );
        assert_eq!(
            sub[1]
                .clone()
                .unwrap_literal()
                .unwrap_integer()
                .value()
                .unwrap(),
            8
        );
        assert_eq!(
            sub[2]
                .clone()
                .unwrap_literal()
                .unwrap_integer()
                .value()
                .unwrap(),
            9
        );

        // Use a visitor to visit all the literal arrays in the tree,
        // flattening as needed
        struct MyVisitor(Vec<Vec<String>>);

        impl Visitor for MyVisitor {
            type State = ();

            fn document(
                &mut self,
                _: &mut Self::State,
                _: VisitReason,
                _: &Document,
                _: SupportedVersion,
            ) {
            }

            fn expr(&mut self, _: &mut Self::State, reason: VisitReason, expr: &Expr) {
                if reason == VisitReason::Exit {
                    return;
                }

                if let Expr::Literal(LiteralExpr::Array(a)) = expr {
                    let mut elements = Vec::new();
                    for element in a.elements() {
                        match element {
                            Expr::Literal(LiteralExpr::Integer(i)) => {
                                elements.push(i.value().unwrap().to_string())
                            }
                            Expr::Literal(LiteralExpr::String(s)) => {
                                elements.push(s.text().unwrap().as_str().to_string())
                            }
                            Expr::Literal(LiteralExpr::Array(a)) => {
                                for element in a.elements().map(|e| {
                                    e.unwrap_literal()
                                        .unwrap_integer()
                                        .value()
                                        .unwrap()
                                        .to_string()
                                }) {
                                    elements.push(element);
                                }
                            }
                            _ => panic!("unexpected element"),
                        }
                    }

                    self.0.push(elements);
                }
            }
        }

        let mut visitor = MyVisitor(Vec::new());
        document.visit(&mut (), &mut visitor);
        assert_eq!(visitor.0.len(), 6);
        assert_eq!(visitor.0[0], ["1", "2", "3"]);
        assert_eq!(visitor.0[1], ["hello", "world", "!"]);
        assert_eq!(visitor.0[2], ["1", "2", "3", "4", "5", "6", "7", "8", "9"]); // flattened
        assert_eq!(visitor.0[3], ["1", "2", "3"]); // first inner
        assert_eq!(visitor.0[4], ["4", "5", "6"]); // second inner
        assert_eq!(visitor.0[5], ["7", "8", "9"]); // third inner
    }

    #[test]
    fn literal_pair() {
        let (document, diagnostics) = Document::parse(
            r#"
version 1.1

task test {
    Pair[Int, Int] a = (1000, 0x1000)
    Pair[String, Int] b = ("0x1000", 1000)
    Array[Pair[Int, String]] c = [(1, "hello"), (2, 'world'), (3, "!")]
}
"#,
        );

        assert!(diagnostics.is_empty());
        let ast = document.ast();
        let ast = ast.as_v1().expect("should be a V1 AST");
        let tasks: Vec<_> = ast.tasks().collect();
        assert_eq!(tasks.len(), 1);
        assert_eq!(tasks[0].name().as_str(), "test");

        // Task declarations
        let decls: Vec<_> = tasks[0].declarations().collect();
        assert_eq!(decls.len(), 3);

        // First declaration
        assert_eq!(decls[0].ty().to_string(), "Pair[Int, Int]");
        assert_eq!(decls[0].name().as_str(), "a");
        let p = decls[0].expr().unwrap_literal().unwrap_pair();
        let (first, second) = p.exprs();
        assert_eq!(
            first
                .clone()
                .unwrap_literal()
                .unwrap_integer()
                .value()
                .unwrap(),
            1000
        );
        assert_eq!(
            second
                .clone()
                .unwrap_literal()
                .unwrap_integer()
                .value()
                .unwrap(),
            0x1000
        );

        // Second declaration
        assert_eq!(decls[1].ty().to_string(), "Pair[String, Int]");
        assert_eq!(decls[1].name().as_str(), "b");
        let p = decls[1].expr().unwrap_literal().unwrap_pair();
        let (first, second) = p.exprs();
        assert_eq!(
            first
                .clone()
                .unwrap_literal()
                .unwrap_string()
                .text()
                .unwrap()
                .as_str(),
            "0x1000"
        );
        assert_eq!(
            second
                .clone()
                .unwrap_literal()
                .unwrap_integer()
                .value()
                .unwrap(),
            1000
        );

        // Third declaration
        assert_eq!(decls[2].ty().to_string(), "Array[Pair[Int, String]]");
        assert_eq!(decls[2].name().as_str(), "c");
        let a = decls[2].expr().unwrap_literal().unwrap_array();
        let elements: Vec<_> = a.elements().collect();
        assert_eq!(elements.len(), 3);
        let p = elements[0].clone().unwrap_literal().unwrap_pair();
        let (first, second) = p.exprs();
        assert_eq!(
            first
                .clone()
                .unwrap_literal()
                .unwrap_integer()
                .value()
                .unwrap(),
            1
        );
        assert_eq!(
            second
                .clone()
                .unwrap_literal()
                .unwrap_string()
                .text()
                .unwrap()
                .as_str(),
            "hello"
        );
        let p = elements[1].clone().unwrap_literal().unwrap_pair();
        let (first, second) = p.exprs();
        assert_eq!(
            first
                .clone()
                .unwrap_literal()
                .unwrap_integer()
                .value()
                .unwrap(),
            2
        );
        assert_eq!(
            second
                .clone()
                .unwrap_literal()
                .unwrap_string()
                .text()
                .unwrap()
                .as_str(),
            "world"
        );
        let p = elements[2].clone().unwrap_literal().unwrap_pair();
        let (first, second) = p.exprs();
        assert_eq!(
            first
                .clone()
                .unwrap_literal()
                .unwrap_integer()
                .value()
                .unwrap(),
            3
        );
        assert_eq!(
            second
                .clone()
                .unwrap_literal()
                .unwrap_string()
                .text()
                .unwrap()
                .as_str(),
            "!"
        );

        // Use a visitor to visit all the literal pairs in the tree
        struct MyVisitor(Vec<(String, String)>);

        impl Visitor for MyVisitor {
            type State = ();

            fn document(
                &mut self,
                _: &mut Self::State,
                _: VisitReason,
                _: &Document,
                _: SupportedVersion,
            ) {
            }

            fn expr(&mut self, _: &mut Self::State, reason: VisitReason, expr: &Expr) {
                if reason == VisitReason::Exit {
                    return;
                }

                if let Expr::Literal(LiteralExpr::Pair(p)) = expr {
                    let (first, second) = p.exprs();

                    let first = match first {
                        Expr::Literal(LiteralExpr::String(s)) => {
                            s.text().unwrap().as_str().to_string()
                        }
                        Expr::Literal(LiteralExpr::Integer(i)) => i.value().unwrap().to_string(),
                        _ => panic!("expected a string or integer"),
                    };

                    let second = match second {
                        Expr::Literal(LiteralExpr::String(s)) => {
                            s.text().unwrap().as_str().to_string()
                        }
                        Expr::Literal(LiteralExpr::Integer(i)) => i.value().unwrap().to_string(),
                        _ => panic!("expected a string or integer"),
                    };

                    self.0.push((first, second));
                }
            }
        }

        let mut visitor = MyVisitor(Vec::new());
        document.visit(&mut (), &mut visitor);
        assert_eq!(
            visitor
                .0
                .iter()
                .map(|(f, s)| (f.as_str(), s.as_str()))
                .collect::<Vec<_>>(),
            [
                ("1000", "4096"),
                ("0x1000", "1000"),
                ("1", "hello"),
                ("2", "world"),
                ("3", "!")
            ]
        );
    }

    #[test]
    fn literal_map() {
        let (document, diagnostics) = Document::parse(
            r#"
version 1.1

task test {
    Map[Int, Int] a = {}
    Map[String, String] b = { "foo": "bar", "bar": "baz" }
}
"#,
        );

        assert!(diagnostics.is_empty());
        let ast = document.ast();
        let ast = ast.as_v1().expect("should be a V1 AST");
        let tasks: Vec<_> = ast.tasks().collect();
        assert_eq!(tasks.len(), 1);
        assert_eq!(tasks[0].name().as_str(), "test");

        // Task declarations
        let decls: Vec<_> = tasks[0].declarations().collect();
        assert_eq!(decls.len(), 2);

        // First declaration
        assert_eq!(decls[0].ty().to_string(), "Map[Int, Int]");
        assert_eq!(decls[0].name().as_str(), "a");
        let m = decls[0].expr().unwrap_literal().unwrap_map();
        let items: Vec<_> = m.items().collect();
        assert_eq!(items.len(), 0);

        // Second declaration
        assert_eq!(decls[1].ty().to_string(), "Map[String, String]");
        assert_eq!(decls[1].name().as_str(), "b");
        let m = decls[1].expr().unwrap_literal().unwrap_map();
        let items: Vec<_> = m.items().collect();
        assert_eq!(items.len(), 2);
        let (key, value) = items[0].key_value();
        assert_eq!(
            key.unwrap_literal()
                .unwrap_string()
                .text()
                .unwrap()
                .as_str(),
            "foo"
        );
        assert_eq!(
            value
                .unwrap_literal()
                .unwrap_string()
                .text()
                .unwrap()
                .as_str(),
            "bar"
        );
        let (key, value) = items[1].key_value();
        assert_eq!(
            key.unwrap_literal()
                .unwrap_string()
                .text()
                .unwrap()
                .as_str(),
            "bar"
        );
        assert_eq!(
            value
                .unwrap_literal()
                .unwrap_string()
                .text()
                .unwrap()
                .as_str(),
            "baz"
        );

        // Use a visitor to visit every literal map in the tree
        struct MyVisitor(Vec<HashMap<String, String>>);

        impl Visitor for MyVisitor {
            type State = ();

            fn document(
                &mut self,
                _: &mut Self::State,
                _: VisitReason,
                _: &Document,
                _: SupportedVersion,
            ) {
            }

            fn expr(&mut self, _: &mut Self::State, reason: VisitReason, expr: &Expr) {
                if reason == VisitReason::Exit {
                    return;
                }

                if let Expr::Literal(LiteralExpr::Map(m)) = expr {
                    let mut items = HashMap::new();
                    for item in m.items() {
                        let (key, value) = item.key_value();
                        items.insert(
                            key.unwrap_literal()
                                .unwrap_string()
                                .text()
                                .unwrap()
                                .as_str()
                                .to_string(),
                            value
                                .unwrap_literal()
                                .unwrap_string()
                                .text()
                                .unwrap()
                                .as_str()
                                .to_string(),
                        );
                    }

                    self.0.push(items);
                }
            }
        }

        let mut visitor = MyVisitor(Vec::new());
        document.visit(&mut (), &mut visitor);
        assert_eq!(visitor.0.len(), 2);
        assert_eq!(visitor.0[0].len(), 0);
        assert_eq!(visitor.0[1].len(), 2);
        assert_eq!(visitor.0[1]["foo"], "bar");
        assert_eq!(visitor.0[1]["bar"], "baz");
    }

    #[test]
    fn literal_object() {
        let (document, diagnostics) = Document::parse(
            r#"
version 1.1

task test {
    Object a = object {}
    Object b = object { foo: "bar", bar: 1, baz: [1, 2, 3] }
}
"#,
        );

        assert!(diagnostics.is_empty());
        let ast = document.ast();
        let ast = ast.as_v1().expect("should be a V1 AST");
        let tasks: Vec<_> = ast.tasks().collect();
        assert_eq!(tasks.len(), 1);
        assert_eq!(tasks[0].name().as_str(), "test");

        // Task declarations
        let decls: Vec<_> = tasks[0].declarations().collect();
        assert_eq!(decls.len(), 2);

        // First declaration
        assert_eq!(decls[0].ty().to_string(), "Object");
        assert_eq!(decls[0].name().as_str(), "a");
        let o = decls[0].expr().unwrap_literal().unwrap_object();
        let items: Vec<_> = o.items().collect();
        assert_eq!(items.len(), 0);

        // Second declaration
        assert_eq!(decls[1].ty().to_string(), "Object");
        assert_eq!(decls[1].name().as_str(), "b");
        let o = decls[1].expr().unwrap_literal().unwrap_object();
        let items: Vec<_> = o.items().collect();
        assert_eq!(items.len(), 3);
        let (name, value) = items[0].name_value();
        assert_eq!(name.as_str(), "foo");
        assert_eq!(
            value
                .unwrap_literal()
                .unwrap_string()
                .text()
                .unwrap()
                .as_str(),
            "bar"
        );
        let (name, value) = items[1].name_value();
        assert_eq!(name.as_str(), "bar");
        assert_eq!(value.unwrap_literal().unwrap_integer().value().unwrap(), 1);
        let (name, value) = items[2].name_value();
        assert_eq!(name.as_str(), "baz");
        let elements: Vec<_> = value.unwrap_literal().unwrap_array().elements().collect();
        assert_eq!(elements.len(), 3);
        assert_eq!(
            elements[0]
                .clone()
                .unwrap_literal()
                .unwrap_integer()
                .value()
                .unwrap(),
            1
        );
        assert_eq!(
            elements[1]
                .clone()
                .unwrap_literal()
                .unwrap_integer()
                .value()
                .unwrap(),
            2
        );
        assert_eq!(
            elements[2]
                .clone()
                .unwrap_literal()
                .unwrap_integer()
                .value()
                .unwrap(),
            3
        );

        // Use a visitor to visit every literal object in the tree
        struct MyVisitor(Vec<HashMap<String, String>>);

        impl Visitor for MyVisitor {
            type State = ();

            fn document(
                &mut self,
                _: &mut Self::State,
                _: VisitReason,
                _: &Document,
                _: SupportedVersion,
            ) {
            }

            fn expr(&mut self, _: &mut Self::State, reason: VisitReason, expr: &Expr) {
                if reason == VisitReason::Exit {
                    return;
                }

                if let Expr::Literal(LiteralExpr::Object(o)) = expr {
                    let mut items = HashMap::new();
                    for item in o.items() {
                        let (name, value) = item.name_value();
                        match value {
                            Expr::Literal(LiteralExpr::Integer(i)) => {
                                items.insert(
                                    name.as_str().to_string(),
                                    i.value().unwrap().to_string(),
                                );
                            }
                            Expr::Literal(LiteralExpr::String(s)) => {
                                items.insert(
                                    name.as_str().to_string(),
                                    s.text().unwrap().as_str().to_string(),
                                );
                            }
                            Expr::Literal(LiteralExpr::Array(a)) => {
                                items.insert(
                                    name.as_str().to_string(),
                                    a.elements()
                                        .map(|e| {
                                            e.unwrap_literal().unwrap_integer().value().unwrap()
                                        })
                                        .fold(String::new(), |mut v, i| {
                                            if !v.is_empty() {
                                                v.push_str(", ");
                                            }
                                            write!(&mut v, "{i}").unwrap();
                                            v
                                        }),
                                );
                            }
                            _ => panic!("unexpected element"),
                        }
                    }

                    self.0.push(items);
                }
            }
        }

        let mut visitor = MyVisitor(Vec::new());
        document.visit(&mut (), &mut visitor);
        assert_eq!(visitor.0.len(), 2);
        assert_eq!(visitor.0[0].len(), 0);
        assert_eq!(visitor.0[1].len(), 3);
        assert_eq!(visitor.0[1]["foo"], "bar");
        assert_eq!(visitor.0[1]["bar"], "1");
        assert_eq!(visitor.0[1]["baz"], "1, 2, 3");
    }

    #[test]
    fn literal_struct() {
        let (document, diagnostics) = Document::parse(
            r#"
version 1.1

task test {
    Foo a = Foo { foo: "bar" }
    Bar b = Bar { bar: 1, baz: [1, 2, 3] }
}
"#,
        );

        assert!(diagnostics.is_empty());
        let ast = document.ast();
        let ast = ast.as_v1().expect("should be a V1 AST");
        let tasks: Vec<_> = ast.tasks().collect();
        assert_eq!(tasks.len(), 1);
        assert_eq!(tasks[0].name().as_str(), "test");

        // Task declarations
        let decls: Vec<_> = tasks[0].declarations().collect();
        assert_eq!(decls.len(), 2);

        // First declaration
        assert_eq!(decls[0].ty().to_string(), "Foo");
        assert_eq!(decls[0].name().as_str(), "a");
        let s = decls[0].expr().unwrap_literal().unwrap_struct();
        assert_eq!(s.name().as_str(), "Foo");
        let items: Vec<_> = s.items().collect();
        assert_eq!(items.len(), 1);
        let (name, value) = items[0].name_value();
        assert_eq!(name.as_str(), "foo");
        assert_eq!(
            value
                .unwrap_literal()
                .unwrap_string()
                .text()
                .unwrap()
                .as_str(),
            "bar"
        );

        // Second declaration
        assert_eq!(decls[1].ty().to_string(), "Bar");
        assert_eq!(decls[1].name().as_str(), "b");
        let s = decls[1].expr().unwrap_literal().unwrap_struct();
        assert_eq!(s.name().as_str(), "Bar");
        let items: Vec<_> = s.items().collect();
        assert_eq!(items.len(), 2);
        let (name, value) = items[0].name_value();
        assert_eq!(name.as_str(), "bar");
        assert_eq!(value.unwrap_literal().unwrap_integer().value().unwrap(), 1);
        let (name, value) = items[1].name_value();
        assert_eq!(name.as_str(), "baz");
        let elements: Vec<_> = value.unwrap_literal().unwrap_array().elements().collect();
        assert_eq!(elements.len(), 3);
        assert_eq!(
            elements[0]
                .clone()
                .unwrap_literal()
                .unwrap_integer()
                .value()
                .unwrap(),
            1
        );
        assert_eq!(
            elements[1]
                .clone()
                .unwrap_literal()
                .unwrap_integer()
                .value()
                .unwrap(),
            2
        );
        assert_eq!(
            elements[2]
                .clone()
                .unwrap_literal()
                .unwrap_integer()
                .value()
                .unwrap(),
            3
        );

        // Use a visitor to visit every literal struct in the tree
        struct MyVisitor(Vec<HashMap<String, String>>);

        impl Visitor for MyVisitor {
            type State = ();

            fn document(
                &mut self,
                _: &mut Self::State,
                _: VisitReason,
                _: &Document,
                _: SupportedVersion,
            ) {
            }

            fn expr(&mut self, _: &mut Self::State, reason: VisitReason, expr: &Expr) {
                if reason == VisitReason::Exit {
                    return;
                }

                if let Expr::Literal(LiteralExpr::Struct(s)) = expr {
                    let mut items = HashMap::new();
                    for item in s.items() {
                        let (name, value) = item.name_value();
                        match value {
                            Expr::Literal(LiteralExpr::Integer(i)) => {
                                items.insert(
                                    name.as_str().to_string(),
                                    i.value().unwrap().to_string(),
                                );
                            }
                            Expr::Literal(LiteralExpr::String(s)) => {
                                items.insert(
                                    name.as_str().to_string(),
                                    s.text().unwrap().as_str().to_string(),
                                );
                            }
                            Expr::Literal(LiteralExpr::Array(a)) => {
                                items.insert(
                                    name.as_str().to_string(),
                                    a.elements()
                                        .map(|e| {
                                            e.unwrap_literal().unwrap_integer().value().unwrap()
                                        })
                                        .fold(String::new(), |mut v, i| {
                                            if !v.is_empty() {
                                                v.push_str(", ");
                                            }
                                            write!(&mut v, "{i}").unwrap();
                                            v
                                        }),
                                );
                            }
                            _ => panic!("unexpected element"),
                        }
                    }

                    self.0.push(items);
                }
            }
        }

        let mut visitor = MyVisitor(Vec::new());
        document.visit(&mut (), &mut visitor);
        assert_eq!(visitor.0.len(), 2);
        assert_eq!(visitor.0[0].len(), 1);
        assert_eq!(visitor.0[0]["foo"], "bar");
        assert_eq!(visitor.0[1].len(), 2);
        assert_eq!(visitor.0[1]["bar"], "1");
        assert_eq!(visitor.0[1]["baz"], "1, 2, 3");
    }

    #[test]
    fn literal_none() {
        let (document, diagnostics) = Document::parse(
            r#"
version 1.1

task test {
    Int? a = None
    Boolean b = a == None
}
"#,
        );

        assert!(diagnostics.is_empty());
        let ast = document.ast();
        let ast = ast.as_v1().expect("should be a V1 AST");
        let tasks: Vec<_> = ast.tasks().collect();
        assert_eq!(tasks.len(), 1);
        assert_eq!(tasks[0].name().as_str(), "test");

        // Task declarations
        let decls: Vec<_> = tasks[0].declarations().collect();
        assert_eq!(decls.len(), 2);

        // First declaration
        assert_eq!(decls[0].ty().to_string(), "Int?");
        assert_eq!(decls[0].name().as_str(), "a");
        decls[0].expr().unwrap_literal().unwrap_none();

        // Second declaration
        assert_eq!(decls[1].ty().to_string(), "Boolean");
        assert_eq!(decls[1].name().as_str(), "b");
        let (lhs, rhs) = decls[1].expr().unwrap_equality().operands();
        assert_eq!(lhs.unwrap_name_ref().name().as_str(), "a");
        rhs.unwrap_literal().unwrap_none();

        // Use a visitor to count the number of literal `None` in the tree
        struct MyVisitor(usize);

        impl Visitor for MyVisitor {
            type State = ();

            fn document(
                &mut self,
                _: &mut Self::State,
                _: VisitReason,
                _: &Document,
                _: SupportedVersion,
            ) {
            }

            fn expr(&mut self, _: &mut Self::State, reason: VisitReason, expr: &Expr) {
                if reason == VisitReason::Enter {
                    if let Expr::Literal(LiteralExpr::None(_)) = expr {
                        self.0 += 1;
                    }
                }
            }
        }

        let mut visitor = MyVisitor(0);
        document.visit(&mut (), &mut visitor);
        assert_eq!(visitor.0, 2);
    }

    #[test]
    fn literal_hints() {
        let (document, diagnostics) = Document::parse(
            r#"
version 1.2

task test {
    hints {
        foo: hints {
            bar: "bar",
            baz: "baz"
        }
        bar: "bar"
        baz: hints {
            a: 1,
            b: 10.0,
            c: {
                "foo": "bar",
            }
        }
    }
}
"#,
        );

        assert!(diagnostics.is_empty());
        let ast = document.ast();
        let ast = ast.as_v1().expect("should be a V1 AST");
        let tasks: Vec<_> = ast.tasks().collect();
        assert_eq!(tasks.len(), 1);
        assert_eq!(tasks[0].name().as_str(), "test");

        // Task hints
        let hints = tasks[0].hints().expect("should have a hints section");
        let items: Vec<_> = hints.items().collect();
        assert_eq!(items.len(), 3);

        // First hints item
        assert_eq!(items[0].name().as_str(), "foo");
        let inner: Vec<_> = items[0]
            .expr()
            .unwrap_literal()
            .unwrap_hints()
            .items()
            .collect();
        assert_eq!(inner.len(), 2);
        assert_eq!(inner[0].name().as_str(), "bar");
        assert_eq!(
            inner[0]
                .expr()
                .unwrap_literal()
                .unwrap_string()
                .text()
                .unwrap()
                .as_str(),
            "bar"
        );
        assert_eq!(inner[1].name().as_str(), "baz");
        assert_eq!(
            inner[1]
                .expr()
                .unwrap_literal()
                .unwrap_string()
                .text()
                .unwrap()
                .as_str(),
            "baz"
        );

        // Second hints item
        assert_eq!(items[1].name().as_str(), "bar");
        assert_eq!(
            items[1]
                .expr()
                .unwrap_literal()
                .unwrap_string()
                .text()
                .unwrap()
                .as_str(),
            "bar"
        );

        // Third hints item
        assert_eq!(items[2].name().as_str(), "baz");
        let inner: Vec<_> = items[2]
            .expr()
            .unwrap_literal()
            .unwrap_hints()
            .items()
            .collect();
        assert_eq!(inner.len(), 3);
        assert_eq!(inner[0].name().as_str(), "a");
        assert_eq!(
            inner[0]
                .expr()
                .unwrap_literal()
                .unwrap_integer()
                .value()
                .unwrap(),
            1
        );
        assert_eq!(inner[1].name().as_str(), "b");
        assert_relative_eq!(
            inner[1]
                .expr()
                .unwrap_literal()
                .unwrap_float()
                .value()
                .unwrap(),
            10.0
        );
        assert_eq!(inner[2].name().as_str(), "c");
        let map: Vec<_> = inner[2]
            .expr()
            .unwrap_literal()
            .unwrap_map()
            .items()
            .collect();
        assert_eq!(map.len(), 1);
        let (k, v) = map[0].key_value();
        assert_eq!(
            k.unwrap_literal().unwrap_string().text().unwrap().as_str(),
            "foo"
        );
        assert_eq!(
            v.unwrap_literal().unwrap_string().text().unwrap().as_str(),
            "bar"
        );

        // Use a visitor to count the number of literal `hints` in the tree
        struct MyVisitor(usize);

        impl Visitor for MyVisitor {
            type State = ();

            fn document(
                &mut self,
                _: &mut Self::State,
                _: VisitReason,
                _: &Document,
                _: SupportedVersion,
            ) {
            }

            fn expr(&mut self, _: &mut Self::State, reason: VisitReason, expr: &Expr) {
                if reason == VisitReason::Enter {
                    if let Expr::Literal(LiteralExpr::Hints(_)) = expr {
                        self.0 += 1;
                    }
                }
            }
        }

        let mut visitor = MyVisitor(0);
        document.visit(&mut (), &mut visitor);
        assert_eq!(visitor.0, 2);
    }

    #[test]
    fn literal_input() {
        let (document, diagnostics) = Document::parse(
            r#"
version 1.2

task test {
    hints {
        inputs: input {
            a: hints {
                foo: "bar"
            },
            b.c.d: hints {
                bar: "baz"
            }
        }
    }
}
"#,
        );

        assert!(diagnostics.is_empty());
        let ast = document.ast();
        let ast = ast.as_v1().expect("should be a V1 AST");
        let tasks: Vec<_> = ast.tasks().collect();
        assert_eq!(tasks.len(), 1);
        assert_eq!(tasks[0].name().as_str(), "test");

        // Task hints
        let hints = tasks[0].hints().expect("task should have hints section");
        let items: Vec<_> = hints.items().collect();
        assert_eq!(items.len(), 1);

        // First hints item
        assert_eq!(items[0].name().as_str(), "inputs");
        let input: Vec<_> = items[0]
            .expr()
            .unwrap_literal()
            .unwrap_input()
            .items()
            .collect();
        assert_eq!(input.len(), 2);
        assert_eq!(
            input[0]
                .names()
                .map(|i| i.as_str().to_string())
                .collect::<Vec<_>>(),
            ["a"]
        );
        let inner: Vec<_> = input[0]
            .expr()
            .unwrap_literal()
            .unwrap_hints()
            .items()
            .collect();
        assert_eq!(inner.len(), 1);
        assert_eq!(inner[0].name().as_str(), "foo");
        assert_eq!(
            inner[0]
                .expr()
                .unwrap_literal()
                .unwrap_string()
                .text()
                .unwrap()
                .as_str(),
            "bar"
        );
        assert_eq!(
            input[1]
                .names()
                .map(|i| i.as_str().to_string())
                .collect::<Vec<_>>(),
            ["b", "c", "d"]
        );
        let inner: Vec<_> = input[1]
            .expr()
            .unwrap_literal()
            .unwrap_hints()
            .items()
            .collect();
        assert_eq!(inner.len(), 1);
        assert_eq!(inner[0].name().as_str(), "bar");
        assert_eq!(
            inner[0]
                .expr()
                .unwrap_literal()
                .unwrap_string()
                .text()
                .unwrap()
                .as_str(),
            "baz"
        );

        // Use a visitor to count the number of literal `hints` in the tree
        struct MyVisitor(usize);

        impl Visitor for MyVisitor {
            type State = ();

            fn document(
                &mut self,
                _: &mut Self::State,
                _: VisitReason,
                _: &Document,
                _: SupportedVersion,
            ) {
            }

            fn expr(&mut self, _: &mut Self::State, reason: VisitReason, expr: &Expr) {
                if reason == VisitReason::Enter {
                    if let Expr::Literal(LiteralExpr::Input(_)) = expr {
                        self.0 += 1;
                    }
                }
            }
        }

        let mut visitor = MyVisitor(0);
        document.visit(&mut (), &mut visitor);
        assert_eq!(visitor.0, 1);
    }

    #[test]
    fn literal_output() {
        let (document, diagnostics) = Document::parse(
            r#"
version 1.2

task test {
    hints {
        outputs: output {
            a: hints {
                foo: "bar"
            },
            b.c.d: hints {
                bar: "baz"
            }
        }
    }
}
"#,
        );

        assert!(diagnostics.is_empty());
        let ast = document.ast();
        let ast = ast.as_v1().expect("should be a V1 AST");
        let tasks: Vec<_> = ast.tasks().collect();
        assert_eq!(tasks.len(), 1);
        assert_eq!(tasks[0].name().as_str(), "test");

        // Task hints
        let hints = tasks[0].hints().expect("task should have a hints section");
        let items: Vec<_> = hints.items().collect();
        assert_eq!(items.len(), 1);

        // First hints item
        assert_eq!(items[0].name().as_str(), "outputs");
        let output: Vec<_> = items[0]
            .expr()
            .unwrap_literal()
            .unwrap_output()
            .items()
            .collect();
        assert_eq!(output.len(), 2);
        assert_eq!(
            output[0]
                .names()
                .map(|i| i.as_str().to_string())
                .collect::<Vec<_>>(),
            ["a"]
        );
        let inner: Vec<_> = output[0]
            .expr()
            .unwrap_literal()
            .unwrap_hints()
            .items()
            .collect();
        assert_eq!(inner.len(), 1);
        assert_eq!(inner[0].name().as_str(), "foo");
        assert_eq!(
            inner[0]
                .expr()
                .unwrap_literal()
                .unwrap_string()
                .text()
                .unwrap()
                .as_str(),
            "bar"
        );
        assert_eq!(
            output[1]
                .names()
                .map(|i| i.as_str().to_string())
                .collect::<Vec<_>>(),
            ["b", "c", "d"]
        );
        let inner: Vec<_> = output[1]
            .expr()
            .unwrap_literal()
            .unwrap_hints()
            .items()
            .collect();
        assert_eq!(inner.len(), 1);
        assert_eq!(inner[0].name().as_str(), "bar");
        assert_eq!(
            inner[0]
                .expr()
                .unwrap_literal()
                .unwrap_string()
                .text()
                .unwrap()
                .as_str(),
            "baz"
        );

        // Use a visitor to count the number of literal `hints` in the tree
        struct MyVisitor(usize);

        impl Visitor for MyVisitor {
            type State = ();

            fn document(
                &mut self,
                _: &mut Self::State,
                _: VisitReason,
                _: &Document,
                _: SupportedVersion,
            ) {
            }

            fn expr(&mut self, _: &mut Self::State, reason: VisitReason, expr: &Expr) {
                if reason == VisitReason::Enter {
                    if let Expr::Literal(LiteralExpr::Output(_)) = expr {
                        self.0 += 1;
                    }
                }
            }
        }

        let mut visitor = MyVisitor(0);
        document.visit(&mut (), &mut visitor);
        assert_eq!(visitor.0, 1);
    }

    #[test]
    fn name_ref() {
        let (document, diagnostics) = Document::parse(
            r#"
version 1.1

task test {
    Int a = 0
    Int b = a
}
"#,
        );

        assert!(diagnostics.is_empty());
        let ast = document.ast();
        let ast = ast.as_v1().expect("should be a V1 AST");
        let tasks: Vec<_> = ast.tasks().collect();
        assert_eq!(tasks.len(), 1);
        assert_eq!(tasks[0].name().as_str(), "test");

        // Task declarations
        let decls: Vec<_> = tasks[0].declarations().collect();
        assert_eq!(decls.len(), 2);

        // First declaration
        assert_eq!(decls[0].ty().to_string(), "Int");
        assert_eq!(decls[0].name().as_str(), "a");
        assert_eq!(
            decls[0]
                .expr()
                .unwrap_literal()
                .unwrap_integer()
                .value()
                .unwrap(),
            0
        );

        // Second declaration
        assert_eq!(decls[1].ty().to_string(), "Int");
        assert_eq!(decls[1].name().as_str(), "b");
        assert_eq!(decls[1].expr().unwrap_name_ref().name().as_str(), "a");

        // Use a visitor to visit every name reference in the tree
        struct MyVisitor(Vec<String>);

        impl Visitor for MyVisitor {
            type State = ();

            fn document(
                &mut self,
                _: &mut Self::State,
                _: VisitReason,
                _: &Document,
                _: SupportedVersion,
            ) {
            }

            fn expr(&mut self, _: &mut Self::State, reason: VisitReason, expr: &Expr) {
                if reason == VisitReason::Exit {
                    return;
                }

                if let Expr::Name(n) = expr {
                    self.0.push(n.name().as_str().to_string());
                }
            }
        }

        let mut visitor = MyVisitor(Vec::new());
        document.visit(&mut (), &mut visitor);
        assert_eq!(visitor.0, ["a"]);
    }

    #[test]
    fn parenthesized() {
        let (document, diagnostics) = Document::parse(
            r#"
version 1.1

task test {
    Int a = (0)
    Int b = (10 - (5 + 5))
}
"#,
        );

        assert!(diagnostics.is_empty());
        let ast = document.ast();
        let ast = ast.as_v1().expect("should be a V1 AST");
        let tasks: Vec<_> = ast.tasks().collect();
        assert_eq!(tasks.len(), 1);
        assert_eq!(tasks[0].name().as_str(), "test");

        // Task declarations
        let decls: Vec<_> = tasks[0].declarations().collect();
        assert_eq!(decls.len(), 2);

        // First declaration
        assert_eq!(decls[0].ty().to_string(), "Int");
        assert_eq!(decls[0].name().as_str(), "a");
        assert_eq!(
            decls[0]
                .expr()
                .unwrap_parenthesized()
                .inner()
                .unwrap_literal()
                .unwrap_integer()
                .value()
                .unwrap(),
            0
        );

        // Second declaration
        assert_eq!(decls[1].ty().to_string(), "Int");
        assert_eq!(decls[1].name().as_str(), "b");
        let (lhs, rhs) = decls[1]
            .expr()
            .unwrap_parenthesized()
            .inner()
            .unwrap_subtraction()
            .operands();
        assert_eq!(lhs.unwrap_literal().unwrap_integer().value().unwrap(), 10);
        let (lhs, rhs) = rhs
            .unwrap_parenthesized()
            .inner()
            .unwrap_addition()
            .operands();
        assert_eq!(lhs.unwrap_literal().unwrap_integer().value().unwrap(), 5);
        assert_eq!(rhs.unwrap_literal().unwrap_integer().value().unwrap(), 5);

        // Use a visitor to count the number of parenthesized expressions in the tree
        struct MyVisitor(usize);

        impl Visitor for MyVisitor {
            type State = ();

            fn document(
                &mut self,
                _: &mut Self::State,
                _: VisitReason,
                _: &Document,
                _: SupportedVersion,
            ) {
            }

            fn expr(&mut self, _: &mut Self::State, reason: VisitReason, expr: &Expr) {
                if reason == VisitReason::Enter {
                    if let Expr::Parenthesized(_) = expr {
                        self.0 += 1;
                    }
                }
            }
        }

        let mut visitor = MyVisitor(0);
        document.visit(&mut (), &mut visitor);
        assert_eq!(visitor.0, 3);
    }

    #[test]
    fn if_expr() {
        let (document, diagnostics) = Document::parse(
            r#"
version 1.1

task test {
    Int a = if true then 1 else 0
    String b = if a > 0 then "yes" else "no"
}
"#,
        );

        assert!(diagnostics.is_empty());
        let ast = document.ast();
        let ast = ast.as_v1().expect("should be a V1 AST");
        let tasks: Vec<_> = ast.tasks().collect();
        assert_eq!(tasks.len(), 1);
        assert_eq!(tasks[0].name().as_str(), "test");

        // Task declarations
        let decls: Vec<_> = tasks[0].declarations().collect();
        assert_eq!(decls.len(), 2);

        // First declaration
        assert_eq!(decls[0].ty().to_string(), "Int");
        assert_eq!(decls[0].name().as_str(), "a");
        let (c, t, f) = decls[0].expr().unwrap_if().exprs();
        assert!(c.unwrap_literal().unwrap_boolean().value());
        assert_eq!(t.unwrap_literal().unwrap_integer().value().unwrap(), 1);
        assert_eq!(f.unwrap_literal().unwrap_integer().value().unwrap(), 0);

        // Second declaration
        assert_eq!(decls[1].ty().to_string(), "String");
        assert_eq!(decls[1].name().as_str(), "b");
        let (c, t, f) = decls[1].expr().unwrap_if().exprs();
        let (lhs, rhs) = c.unwrap_greater().operands();
        assert_eq!(lhs.unwrap_name_ref().name().as_str(), "a");
        assert_eq!(rhs.unwrap_literal().unwrap_integer().value().unwrap(), 0);
        assert_eq!(
            t.unwrap_literal().unwrap_string().text().unwrap().as_str(),
            "yes"
        );
        assert_eq!(
            f.unwrap_literal().unwrap_string().text().unwrap().as_str(),
            "no"
        );

        // Use a visitor to count the number of `if` expressions in the tree
        struct MyVisitor(usize);

        impl Visitor for MyVisitor {
            type State = ();

            fn document(
                &mut self,
                _: &mut Self::State,
                _: VisitReason,
                _: &Document,
                _: SupportedVersion,
            ) {
            }

            fn expr(&mut self, _: &mut Self::State, reason: VisitReason, expr: &Expr) {
                if reason == VisitReason::Enter {
                    if let Expr::If(_) = expr {
                        self.0 += 1;
                    }
                }
            }
        }

        let mut visitor = MyVisitor(0);
        document.visit(&mut (), &mut visitor);
        assert_eq!(visitor.0, 2);
    }

    #[test]
    fn logical_not() {
        let (document, diagnostics) = Document::parse(
            r#"
version 1.1

task test {
    Boolean a = !true
    Boolean b = !!!a
}
"#,
        );

        assert!(diagnostics.is_empty());
        let ast = document.ast();
        let ast = ast.as_v1().expect("should be a V1 AST");
        let tasks: Vec<_> = ast.tasks().collect();
        assert_eq!(tasks.len(), 1);
        assert_eq!(tasks[0].name().as_str(), "test");

        // Task declarations
        let decls: Vec<_> = tasks[0].declarations().collect();
        assert_eq!(decls.len(), 2);

        // First declaration
        assert_eq!(decls[0].ty().to_string(), "Boolean");
        assert_eq!(decls[0].name().as_str(), "a");
        assert!(
            decls[0]
                .expr()
                .unwrap_logical_not()
                .operand()
                .unwrap_literal()
                .unwrap_boolean()
                .value()
        );

        // Second declaration
        assert_eq!(decls[1].ty().to_string(), "Boolean");
        assert_eq!(decls[1].name().as_str(), "b");
        assert_eq!(
            decls[1]
                .expr()
                .unwrap_logical_not()
                .operand()
                .unwrap_logical_not()
                .operand()
                .unwrap_logical_not()
                .operand()
                .unwrap_name_ref()
                .name()
                .as_str(),
            "a"
        );

        // Use a visitor to count the number of logical not expressions in the tree
        struct MyVisitor(usize);

        impl Visitor for MyVisitor {
            type State = ();

            fn document(
                &mut self,
                _: &mut Self::State,
                _: VisitReason,
                _: &Document,
                _: SupportedVersion,
            ) {
            }

            fn expr(&mut self, _: &mut Self::State, reason: VisitReason, expr: &Expr) {
                if reason == VisitReason::Enter {
                    if let Expr::LogicalNot(_) = expr {
                        self.0 += 1;
                    }
                }
            }
        }

        let mut visitor = MyVisitor(0);
        document.visit(&mut (), &mut visitor);
        assert_eq!(visitor.0, 4);
    }

    #[test]
    fn negation() {
        let (document, diagnostics) = Document::parse(
            r#"
version 1.1

task test {
    Int a = -1
    Int b = ---a
}
"#,
        );

        assert!(diagnostics.is_empty());
        let ast = document.ast();
        let ast = ast.as_v1().expect("should be a V1 AST");
        let tasks: Vec<_> = ast.tasks().collect();
        assert_eq!(tasks.len(), 1);
        assert_eq!(tasks[0].name().as_str(), "test");

        // Task declarations
        let decls: Vec<_> = tasks[0].declarations().collect();
        assert_eq!(decls.len(), 2);

        // First declaration
        assert_eq!(decls[0].ty().to_string(), "Int");
        assert_eq!(decls[0].name().as_str(), "a");
        assert_eq!(
            decls[0]
                .expr()
                .unwrap_negation()
                .operand()
                .unwrap_literal()
                .unwrap_integer()
                .value()
                .unwrap(),
            1
        );

        // Second declaration
        assert_eq!(decls[1].ty().to_string(), "Int");
        assert_eq!(decls[1].name().as_str(), "b");
        assert_eq!(
            decls[1]
                .expr()
                .unwrap_negation()
                .operand()
                .unwrap_negation()
                .operand()
                .unwrap_negation()
                .operand()
                .unwrap_name_ref()
                .name()
                .as_str(),
            "a"
        );

        // Use a visitor to count the number of negation expressions in the tree
        struct MyVisitor(usize);

        impl Visitor for MyVisitor {
            type State = ();

            fn document(
                &mut self,
                _: &mut Self::State,
                _: VisitReason,
                _: &Document,
                _: SupportedVersion,
            ) {
            }

            fn expr(&mut self, _: &mut Self::State, reason: VisitReason, expr: &Expr) {
                if reason == VisitReason::Enter {
                    if let Expr::Negation(_) = expr {
                        self.0 += 1;
                    }
                }
            }
        }

        let mut visitor = MyVisitor(0);
        document.visit(&mut (), &mut visitor);
        assert_eq!(visitor.0, 4);
    }

    #[test]
    fn logical_or() {
        let (document, diagnostics) = Document::parse(
            r#"
version 1.1

task test {
    Boolean a = false
    Boolean b = true
    Boolean c = a || b
}
"#,
        );

        assert!(diagnostics.is_empty());
        let ast = document.ast();
        let ast = ast.as_v1().expect("should be a V1 AST");
        let tasks: Vec<_> = ast.tasks().collect();
        assert_eq!(tasks.len(), 1);
        assert_eq!(tasks[0].name().as_str(), "test");

        // Task declarations
        let decls: Vec<_> = tasks[0].declarations().collect();
        assert_eq!(decls.len(), 3);

        // First declaration
        assert_eq!(decls[0].ty().to_string(), "Boolean");
        assert_eq!(decls[0].name().as_str(), "a");
        assert!(!decls[0].expr().unwrap_literal().unwrap_boolean().value());

        // Second declaration
        assert_eq!(decls[1].ty().to_string(), "Boolean");
        assert_eq!(decls[1].name().as_str(), "b");
        assert!(decls[1].expr().unwrap_literal().unwrap_boolean().value());

        // Third declaration
        assert_eq!(decls[2].ty().to_string(), "Boolean");
        assert_eq!(decls[2].name().as_str(), "c");
        let (lhs, rhs) = decls[2].expr().unwrap_logical_or().operands();
        assert_eq!(lhs.unwrap_name_ref().name().as_str(), "a");
        assert_eq!(rhs.unwrap_name_ref().name().as_str(), "b");

        // Use a visitor to count the number of logical `or` expressions in the tree
        struct MyVisitor(usize);

        impl Visitor for MyVisitor {
            type State = ();

            fn document(
                &mut self,
                _: &mut Self::State,
                _: VisitReason,
                _: &Document,
                _: SupportedVersion,
            ) {
            }

            fn expr(&mut self, _: &mut Self::State, reason: VisitReason, expr: &Expr) {
                if reason == VisitReason::Enter {
                    if let Expr::LogicalOr(_) = expr {
                        self.0 += 1;
                    }
                }
            }
        }

        let mut visitor = MyVisitor(0);
        document.visit(&mut (), &mut visitor);
        assert_eq!(visitor.0, 1);
    }

    #[test]
    fn logical_and() {
        let (document, diagnostics) = Document::parse(
            r#"
version 1.1

task test {
    Boolean a = true
    Boolean b = true
    Boolean c = a && b
}
"#,
        );

        assert!(diagnostics.is_empty());
        let ast = document.ast();
        let ast = ast.as_v1().expect("should be a V1 AST");
        let tasks: Vec<_> = ast.tasks().collect();
        assert_eq!(tasks.len(), 1);
        assert_eq!(tasks[0].name().as_str(), "test");

        // Task declarations
        let decls: Vec<_> = tasks[0].declarations().collect();
        assert_eq!(decls.len(), 3);

        // First declaration
        assert_eq!(decls[0].ty().to_string(), "Boolean");
        assert_eq!(decls[0].name().as_str(), "a");
        assert!(decls[0].expr().unwrap_literal().unwrap_boolean().value());

        // Second declaration
        assert_eq!(decls[1].ty().to_string(), "Boolean");
        assert_eq!(decls[1].name().as_str(), "b");
        assert!(decls[1].expr().unwrap_literal().unwrap_boolean().value());

        // Third declaration
        assert_eq!(decls[2].ty().to_string(), "Boolean");
        assert_eq!(decls[2].name().as_str(), "c");
        let (lhs, rhs) = decls[2].expr().unwrap_logical_and().operands();
        assert_eq!(lhs.unwrap_name_ref().name().as_str(), "a");
        assert_eq!(rhs.unwrap_name_ref().name().as_str(), "b");

        // Use a visitor to count the number of logical `and` expressions in the tree
        struct MyVisitor(usize);

        impl Visitor for MyVisitor {
            type State = ();

            fn document(
                &mut self,
                _: &mut Self::State,
                _: VisitReason,
                _: &Document,
                _: SupportedVersion,
            ) {
            }

            fn expr(&mut self, _: &mut Self::State, reason: VisitReason, expr: &Expr) {
                if reason == VisitReason::Enter {
                    if let Expr::LogicalAnd(_) = expr {
                        self.0 += 1;
                    }
                }
            }
        }

        let mut visitor = MyVisitor(0);
        document.visit(&mut (), &mut visitor);
        assert_eq!(visitor.0, 1);
    }

    #[test]
    fn equality() {
        let (document, diagnostics) = Document::parse(
            r#"
version 1.1

task test {
    Boolean a = true
    Boolean b = false
    Boolean c = a == b
}
"#,
        );

        assert!(diagnostics.is_empty());
        let ast = document.ast();
        let ast = ast.as_v1().expect("should be a V1 AST");
        let tasks: Vec<_> = ast.tasks().collect();
        assert_eq!(tasks.len(), 1);
        assert_eq!(tasks[0].name().as_str(), "test");

        // Task declarations
        let decls: Vec<_> = tasks[0].declarations().collect();
        assert_eq!(decls.len(), 3);

        // First declaration
        assert_eq!(decls[0].ty().to_string(), "Boolean");
        assert_eq!(decls[0].name().as_str(), "a");
        assert!(decls[0].expr().unwrap_literal().unwrap_boolean().value());

        // Second declaration
        assert_eq!(decls[1].ty().to_string(), "Boolean");
        assert_eq!(decls[1].name().as_str(), "b");
        assert!(!decls[1].expr().unwrap_literal().unwrap_boolean().value());

        // Third declaration
        assert_eq!(decls[2].ty().to_string(), "Boolean");
        assert_eq!(decls[2].name().as_str(), "c");
        let (lhs, rhs) = decls[2].expr().unwrap_equality().operands();
        assert_eq!(lhs.unwrap_name_ref().name().as_str(), "a");
        assert_eq!(rhs.unwrap_name_ref().name().as_str(), "b");

        // Use a visitor to count the number of equality expressions in the tree
        struct MyVisitor(usize);

        impl Visitor for MyVisitor {
            type State = ();

            fn document(
                &mut self,
                _: &mut Self::State,
                _: VisitReason,
                _: &Document,
                _: SupportedVersion,
            ) {
            }

            fn expr(&mut self, _: &mut Self::State, reason: VisitReason, expr: &Expr) {
                if reason == VisitReason::Enter {
                    if let Expr::Equality(_) = expr {
                        self.0 += 1;
                    }
                }
            }
        }

        let mut visitor = MyVisitor(0);
        document.visit(&mut (), &mut visitor);
        assert_eq!(visitor.0, 1);
    }

    #[test]
    fn inequality() {
        let (document, diagnostics) = Document::parse(
            r#"
version 1.1

task test {
    Boolean a = true
    Boolean b = false
    Boolean c = a != b
}
"#,
        );

        assert!(diagnostics.is_empty());
        let ast = document.ast();
        let ast = ast.as_v1().expect("should be a V1 AST");
        let tasks: Vec<_> = ast.tasks().collect();
        assert_eq!(tasks.len(), 1);
        assert_eq!(tasks[0].name().as_str(), "test");

        // Task declarations
        let decls: Vec<_> = tasks[0].declarations().collect();
        assert_eq!(decls.len(), 3);

        // First declaration
        assert_eq!(decls[0].ty().to_string(), "Boolean");
        assert_eq!(decls[0].name().as_str(), "a");
        assert!(decls[0].expr().unwrap_literal().unwrap_boolean().value());

        // Second declaration
        assert_eq!(decls[1].ty().to_string(), "Boolean");
        assert_eq!(decls[1].name().as_str(), "b");
        assert!(!decls[1].expr().unwrap_literal().unwrap_boolean().value());

        // Third declaration
        assert_eq!(decls[2].ty().to_string(), "Boolean");
        assert_eq!(decls[2].name().as_str(), "c");
        let (lhs, rhs) = decls[2].expr().unwrap_inequality().operands();
        assert_eq!(lhs.unwrap_name_ref().name().as_str(), "a");
        assert_eq!(rhs.unwrap_name_ref().name().as_str(), "b");

        // Use a visitor to count the number of inequality expressions in the tree.
        struct MyVisitor(usize);

        impl Visitor for MyVisitor {
            type State = ();

            fn document(
                &mut self,
                _: &mut Self::State,
                _: VisitReason,
                _: &Document,
                _: SupportedVersion,
            ) {
            }

            fn expr(&mut self, _: &mut Self::State, reason: VisitReason, expr: &Expr) {
                if reason == VisitReason::Enter {
                    if let Expr::Inequality(_) = expr {
                        self.0 += 1;
                    }
                }
            }
        }

        let mut visitor = MyVisitor(0);
        document.visit(&mut (), &mut visitor);
        assert_eq!(visitor.0, 1);
    }

    #[test]
    fn less() {
        let (document, diagnostics) = Document::parse(
            r#"
version 1.1

task test {
    Int a = 1
    Int b = 2
    Boolean c = a < b
}
"#,
        );

        assert!(diagnostics.is_empty());
        let ast = document.ast();
        let ast = ast.as_v1().expect("should be a V1 AST");
        let tasks: Vec<_> = ast.tasks().collect();
        assert_eq!(tasks.len(), 1);
        assert_eq!(tasks[0].name().as_str(), "test");

        // Task declarations
        let decls: Vec<_> = tasks[0].declarations().collect();
        assert_eq!(decls.len(), 3);

        // First declaration
        assert_eq!(decls[0].ty().to_string(), "Int");
        assert_eq!(decls[0].name().as_str(), "a");
        assert_eq!(
            decls[0]
                .expr()
                .unwrap_literal()
                .unwrap_integer()
                .value()
                .unwrap(),
            1
        );

        // Second declaration
        assert_eq!(decls[1].ty().to_string(), "Int");
        assert_eq!(decls[1].name().as_str(), "b");
        assert_eq!(
            decls[1]
                .expr()
                .unwrap_literal()
                .unwrap_integer()
                .value()
                .unwrap(),
            2
        );

        // Third declaration
        assert_eq!(decls[2].ty().to_string(), "Boolean");
        assert_eq!(decls[2].name().as_str(), "c");
        let (lhs, rhs) = decls[2].expr().unwrap_less().operands();
        assert_eq!(lhs.unwrap_name_ref().name().as_str(), "a");
        assert_eq!(rhs.unwrap_name_ref().name().as_str(), "b");

        // Use a visitor to visit the number of `<` expressions in the tree.
        struct MyVisitor(usize);

        impl Visitor for MyVisitor {
            type State = ();

            fn document(
                &mut self,
                _: &mut Self::State,
                _: VisitReason,
                _: &Document,
                _: SupportedVersion,
            ) {
            }

            fn expr(&mut self, _: &mut Self::State, reason: VisitReason, expr: &Expr) {
                if reason == VisitReason::Enter {
                    if let Expr::Less(_) = expr {
                        self.0 += 1;
                    }
                }
            }
        }

        let mut visitor = MyVisitor(0);
        document.visit(&mut (), &mut visitor);
        assert_eq!(visitor.0, 1);
    }

    #[test]
    fn less_equal() {
        let (document, diagnostics) = Document::parse(
            r#"
version 1.1

task test {
    Int a = 1
    Int b = 2
    Boolean c = a <= b
}
"#,
        );

        assert!(diagnostics.is_empty());
        let ast = document.ast();
        let ast = ast.as_v1().expect("should be a V1 AST");
        let tasks: Vec<_> = ast.tasks().collect();
        assert_eq!(tasks.len(), 1);
        assert_eq!(tasks[0].name().as_str(), "test");

        // Task declarations
        let decls: Vec<_> = tasks[0].declarations().collect();
        assert_eq!(decls.len(), 3);

        // First declaration
        assert_eq!(decls[0].ty().to_string(), "Int");
        assert_eq!(decls[0].name().as_str(), "a");
        assert_eq!(
            decls[0]
                .expr()
                .unwrap_literal()
                .unwrap_integer()
                .value()
                .unwrap(),
            1
        );

        // Second declaration
        assert_eq!(decls[1].ty().to_string(), "Int");
        assert_eq!(decls[1].name().as_str(), "b");
        assert_eq!(
            decls[1]
                .expr()
                .unwrap_literal()
                .unwrap_integer()
                .value()
                .unwrap(),
            2
        );

        // Third declaration
        assert_eq!(decls[2].ty().to_string(), "Boolean");
        assert_eq!(decls[2].name().as_str(), "c");
        let (lhs, rhs) = decls[2].expr().unwrap_less_equal().operands();
        assert_eq!(lhs.unwrap_name_ref().name().as_str(), "a");
        assert_eq!(rhs.unwrap_name_ref().name().as_str(), "b");

        // Use a visitor to count the number of `<=` expressions in the tree.
        struct MyVisitor(usize);

        impl Visitor for MyVisitor {
            type State = ();

            fn document(
                &mut self,
                _: &mut Self::State,
                _: VisitReason,
                _: &Document,
                _: SupportedVersion,
            ) {
            }

            fn expr(&mut self, _: &mut Self::State, reason: VisitReason, expr: &Expr) {
                if reason == VisitReason::Enter {
                    if let Expr::LessEqual(_) = expr {
                        self.0 += 1;
                    }
                }
            }
        }

        let mut visitor = MyVisitor(0);
        document.visit(&mut (), &mut visitor);
        assert_eq!(visitor.0, 1);
    }

    #[test]
    fn greater() {
        let (document, diagnostics) = Document::parse(
            r#"
version 1.1

task test {
    Int a = 1
    Int b = 2
    Boolean c = a > b
}
"#,
        );

        assert!(diagnostics.is_empty());
        let ast = document.ast();
        let ast = ast.as_v1().expect("should be a V1 AST");
        let tasks: Vec<_> = ast.tasks().collect();
        assert_eq!(tasks.len(), 1);
        assert_eq!(tasks[0].name().as_str(), "test");

        // Task declarations
        let decls: Vec<_> = tasks[0].declarations().collect();
        assert_eq!(decls.len(), 3);

        // First declaration
        assert_eq!(decls[0].ty().to_string(), "Int");
        assert_eq!(decls[0].name().as_str(), "a");
        assert_eq!(
            decls[0]
                .expr()
                .unwrap_literal()
                .unwrap_integer()
                .value()
                .unwrap(),
            1
        );

        // Second declaration
        assert_eq!(decls[1].ty().to_string(), "Int");
        assert_eq!(decls[1].name().as_str(), "b");
        assert_eq!(
            decls[1]
                .expr()
                .unwrap_literal()
                .unwrap_integer()
                .value()
                .unwrap(),
            2
        );

        // Third declaration
        assert_eq!(decls[2].ty().to_string(), "Boolean");
        assert_eq!(decls[2].name().as_str(), "c");
        let (lhs, rhs) = decls[2].expr().unwrap_greater().operands();
        assert_eq!(lhs.unwrap_name_ref().name().as_str(), "a");
        assert_eq!(rhs.unwrap_name_ref().name().as_str(), "b");

        // Use a visitor to count the number of `>` expressions in the tree
        struct MyVisitor(usize);

        impl Visitor for MyVisitor {
            type State = ();

            fn document(
                &mut self,
                _: &mut Self::State,
                _: VisitReason,
                _: &Document,
                _: SupportedVersion,
            ) {
            }

            fn expr(&mut self, _: &mut Self::State, reason: VisitReason, expr: &Expr) {
                if reason == VisitReason::Enter {
                    if let Expr::Greater(_) = expr {
                        self.0 += 1;
                    }
                }
            }
        }

        let mut visitor = MyVisitor(0);
        document.visit(&mut (), &mut visitor);
        assert_eq!(visitor.0, 1);
    }

    #[test]
    fn greater_equal() {
        let (document, diagnostics) = Document::parse(
            r#"
version 1.1

task test {
    Int a = 1
    Int b = 2
    Boolean c = a >= b
}
"#,
        );

        assert!(diagnostics.is_empty());
        let ast = document.ast();
        let ast = ast.as_v1().expect("should be a V1 AST");
        let tasks: Vec<_> = ast.tasks().collect();
        assert_eq!(tasks.len(), 1);
        assert_eq!(tasks[0].name().as_str(), "test");

        // Task declarations
        let decls: Vec<_> = tasks[0].declarations().collect();
        assert_eq!(decls.len(), 3);

        // First declaration
        assert_eq!(decls[0].ty().to_string(), "Int");
        assert_eq!(decls[0].name().as_str(), "a");
        assert_eq!(
            decls[0]
                .expr()
                .unwrap_literal()
                .unwrap_integer()
                .value()
                .unwrap(),
            1
        );

        // Second declaration
        assert_eq!(decls[1].ty().to_string(), "Int");
        assert_eq!(decls[1].name().as_str(), "b");
        assert_eq!(
            decls[1]
                .expr()
                .unwrap_literal()
                .unwrap_integer()
                .value()
                .unwrap(),
            2
        );

        // Third declaration
        assert_eq!(decls[2].ty().to_string(), "Boolean");
        assert_eq!(decls[2].name().as_str(), "c");
        let (lhs, rhs) = decls[2].expr().unwrap_greater_equal().operands();
        assert_eq!(lhs.unwrap_name_ref().name().as_str(), "a");
        assert_eq!(rhs.unwrap_name_ref().name().as_str(), "b");

        // Use a visitor to count the number of `>=` expressions in the tree.
        struct MyVisitor(usize);

        impl Visitor for MyVisitor {
            type State = ();

            fn document(
                &mut self,
                _: &mut Self::State,
                _: VisitReason,
                _: &Document,
                _: SupportedVersion,
            ) {
            }

            fn expr(&mut self, _: &mut Self::State, reason: VisitReason, expr: &Expr) {
                if reason == VisitReason::Enter {
                    if let Expr::GreaterEqual(_) = expr {
                        self.0 += 1;
                    }
                }
            }
        }

        let mut visitor = MyVisitor(0);
        document.visit(&mut (), &mut visitor);
        assert_eq!(visitor.0, 1);
    }

    #[test]
    fn addition() {
        let (document, diagnostics) = Document::parse(
            r#"
version 1.1

task test {
    Int a = 1
    Int b = 2
    Int c = a + b
}
"#,
        );

        assert!(diagnostics.is_empty());
        let ast = document.ast();
        let ast = ast.as_v1().expect("should be a V1 AST");
        let tasks: Vec<_> = ast.tasks().collect();
        assert_eq!(tasks.len(), 1);
        assert_eq!(tasks[0].name().as_str(), "test");

        // Task declarations
        let decls: Vec<_> = tasks[0].declarations().collect();
        assert_eq!(decls.len(), 3);

        // First declaration
        assert_eq!(decls[0].ty().to_string(), "Int");
        assert_eq!(decls[0].name().as_str(), "a");
        assert_eq!(
            decls[0]
                .expr()
                .unwrap_literal()
                .unwrap_integer()
                .value()
                .unwrap(),
            1
        );

        // Second declaration
        assert_eq!(decls[1].ty().to_string(), "Int");
        assert_eq!(decls[1].name().as_str(), "b");
        assert_eq!(
            decls[1]
                .expr()
                .unwrap_literal()
                .unwrap_integer()
                .value()
                .unwrap(),
            2
        );

        // Third declaration
        assert_eq!(decls[2].ty().to_string(), "Int");
        assert_eq!(decls[2].name().as_str(), "c");
        let (lhs, rhs) = decls[2].expr().unwrap_addition().operands();
        assert_eq!(lhs.unwrap_name_ref().name().as_str(), "a");
        assert_eq!(rhs.unwrap_name_ref().name().as_str(), "b");

        // Use a visitor to count the number of addition expressions in the tree
        struct MyVisitor(usize);

        impl Visitor for MyVisitor {
            type State = ();

            fn document(
                &mut self,
                _: &mut Self::State,
                _: VisitReason,
                _: &Document,
                _: SupportedVersion,
            ) {
            }

            fn expr(&mut self, _: &mut Self::State, reason: VisitReason, expr: &Expr) {
                if reason == VisitReason::Enter {
                    if let Expr::Addition(_) = expr {
                        self.0 += 1;
                    }
                }
            }
        }

        let mut visitor = MyVisitor(0);
        document.visit(&mut (), &mut visitor);
        assert_eq!(visitor.0, 1);
    }

    #[test]
    fn subtraction() {
        let (document, diagnostics) = Document::parse(
            r#"
version 1.1

task test {
    Int a = 1
    Int b = 2
    Int c = a - b
}
"#,
        );

        assert!(diagnostics.is_empty());
        let ast = document.ast();
        let ast = ast.as_v1().expect("should be a V1 AST");
        let tasks: Vec<_> = ast.tasks().collect();
        assert_eq!(tasks.len(), 1);
        assert_eq!(tasks[0].name().as_str(), "test");

        // Task declarations
        let decls: Vec<_> = tasks[0].declarations().collect();
        assert_eq!(decls.len(), 3);

        // First declaration
        assert_eq!(decls[0].ty().to_string(), "Int");
        assert_eq!(decls[0].name().as_str(), "a");
        assert_eq!(
            decls[0]
                .expr()
                .unwrap_literal()
                .unwrap_integer()
                .value()
                .unwrap(),
            1
        );

        // Second declaration
        assert_eq!(decls[1].ty().to_string(), "Int");
        assert_eq!(decls[1].name().as_str(), "b");
        assert_eq!(
            decls[1]
                .expr()
                .unwrap_literal()
                .unwrap_integer()
                .value()
                .unwrap(),
            2
        );

        // Third declaration
        assert_eq!(decls[2].ty().to_string(), "Int");
        assert_eq!(decls[2].name().as_str(), "c");
        let (lhs, rhs) = decls[2].expr().unwrap_subtraction().operands();
        assert_eq!(lhs.unwrap_name_ref().name().as_str(), "a");
        assert_eq!(rhs.unwrap_name_ref().name().as_str(), "b");

        // Use a visitor to count the number of subtraction expressions in the tree
        struct MyVisitor(usize);

        impl Visitor for MyVisitor {
            type State = ();

            fn document(
                &mut self,
                _: &mut Self::State,
                _: VisitReason,
                _: &Document,
                _: SupportedVersion,
            ) {
            }

            fn expr(&mut self, _: &mut Self::State, reason: VisitReason, expr: &Expr) {
                if reason == VisitReason::Enter {
                    if let Expr::Subtraction(_) = expr {
                        self.0 += 1;
                    }
                }
            }
        }

        let mut visitor = MyVisitor(0);
        document.visit(&mut (), &mut visitor);
        assert_eq!(visitor.0, 1);
    }

    #[test]
    fn multiplication() {
        let (document, diagnostics) = Document::parse(
            r#"
version 1.1

task test {
    Int a = 1
    Int b = 2
    Int c = a * b
}
"#,
        );

        assert!(diagnostics.is_empty());
        let ast = document.ast();
        let ast = ast.as_v1().expect("should be a V1 AST");
        let tasks: Vec<_> = ast.tasks().collect();
        assert_eq!(tasks.len(), 1);
        assert_eq!(tasks[0].name().as_str(), "test");

        // Task declarations
        let decls: Vec<_> = tasks[0].declarations().collect();
        assert_eq!(decls.len(), 3);

        // First declaration
        assert_eq!(decls[0].ty().to_string(), "Int");
        assert_eq!(decls[0].name().as_str(), "a");
        assert_eq!(
            decls[0]
                .expr()
                .unwrap_literal()
                .unwrap_integer()
                .value()
                .unwrap(),
            1
        );

        // Second declaration
        assert_eq!(decls[1].ty().to_string(), "Int");
        assert_eq!(decls[1].name().as_str(), "b");
        assert_eq!(
            decls[1]
                .expr()
                .unwrap_literal()
                .unwrap_integer()
                .value()
                .unwrap(),
            2
        );

        // Third declaration
        assert_eq!(decls[2].ty().to_string(), "Int");
        assert_eq!(decls[2].name().as_str(), "c");
        let (lhs, rhs) = decls[2].expr().unwrap_multiplication().operands();
        assert_eq!(lhs.unwrap_name_ref().name().as_str(), "a");
        assert_eq!(rhs.unwrap_name_ref().name().as_str(), "b");

        // Use a visitor to count the number of multiplication expressions in the tree
        struct MyVisitor(usize);

        impl Visitor for MyVisitor {
            type State = ();

            fn document(
                &mut self,
                _: &mut Self::State,
                _: VisitReason,
                _: &Document,
                _: SupportedVersion,
            ) {
            }

            fn expr(&mut self, _: &mut Self::State, reason: VisitReason, expr: &Expr) {
                if reason == VisitReason::Enter {
                    if let Expr::Multiplication(_) = expr {
                        self.0 += 1;
                    }
                }
            }
        }

        let mut visitor = MyVisitor(0);
        document.visit(&mut (), &mut visitor);
        assert_eq!(visitor.0, 1);
    }

    #[test]
    fn division() {
        let (document, diagnostics) = Document::parse(
            r#"
version 1.1

task test {
    Int a = 1
    Int b = 2
    Int c = a / b
}
"#,
        );

        assert!(diagnostics.is_empty());
        let ast = document.ast();
        let ast = ast.as_v1().expect("should be a V1 AST");
        let tasks: Vec<_> = ast.tasks().collect();
        assert_eq!(tasks.len(), 1);
        assert_eq!(tasks[0].name().as_str(), "test");

        // Task declarations
        let decls: Vec<_> = tasks[0].declarations().collect();
        assert_eq!(decls.len(), 3);

        // First declaration
        assert_eq!(decls[0].ty().to_string(), "Int");
        assert_eq!(decls[0].name().as_str(), "a");
        assert_eq!(
            decls[0]
                .expr()
                .unwrap_literal()
                .unwrap_integer()
                .value()
                .unwrap(),
            1
        );

        // Second declaration
        assert_eq!(decls[1].ty().to_string(), "Int");
        assert_eq!(decls[1].name().as_str(), "b");
        assert_eq!(
            decls[1]
                .expr()
                .unwrap_literal()
                .unwrap_integer()
                .value()
                .unwrap(),
            2
        );

        // Third declaration
        assert_eq!(decls[2].ty().to_string(), "Int");
        assert_eq!(decls[2].name().as_str(), "c");
        let (lhs, rhs) = decls[2].expr().unwrap_division().operands();
        assert_eq!(lhs.unwrap_name_ref().name().as_str(), "a");
        assert_eq!(rhs.unwrap_name_ref().name().as_str(), "b");

        // Use a visitor to count the number of division expressions in the tree
        struct MyVisitor(usize);

        impl Visitor for MyVisitor {
            type State = ();

            fn document(
                &mut self,
                _: &mut Self::State,
                _: VisitReason,
                _: &Document,
                _: SupportedVersion,
            ) {
            }

            fn expr(&mut self, _: &mut Self::State, reason: VisitReason, expr: &Expr) {
                if reason == VisitReason::Enter {
                    if let Expr::Division(_) = expr {
                        self.0 += 1;
                    }
                }
            }
        }

        let mut visitor = MyVisitor(0);
        document.visit(&mut (), &mut visitor);
        assert_eq!(visitor.0, 1);
    }

    #[test]
    fn modulo() {
        let (document, diagnostics) = Document::parse(
            r#"
version 1.1

task test {
    Int a = 1
    Int b = 2
    Int c = a % b
}
"#,
        );

        assert!(diagnostics.is_empty());
        let ast = document.ast();
        let ast = ast.as_v1().expect("should be a V1 AST");
        let tasks: Vec<_> = ast.tasks().collect();
        assert_eq!(tasks.len(), 1);
        assert_eq!(tasks[0].name().as_str(), "test");

        // Task declarations
        let decls: Vec<_> = tasks[0].declarations().collect();
        assert_eq!(decls.len(), 3);

        // First declaration
        assert_eq!(decls[0].ty().to_string(), "Int");
        assert_eq!(decls[0].name().as_str(), "a");
        assert_eq!(
            decls[0]
                .expr()
                .unwrap_literal()
                .unwrap_integer()
                .value()
                .unwrap(),
            1
        );

        // Second declaration
        assert_eq!(decls[1].ty().to_string(), "Int");
        assert_eq!(decls[1].name().as_str(), "b");
        assert_eq!(
            decls[1]
                .expr()
                .unwrap_literal()
                .unwrap_integer()
                .value()
                .unwrap(),
            2
        );

        // Third declaration
        assert_eq!(decls[2].ty().to_string(), "Int");
        assert_eq!(decls[2].name().as_str(), "c");
        let (lhs, rhs) = decls[2].expr().unwrap_modulo().operands();
        assert_eq!(lhs.unwrap_name_ref().name().as_str(), "a");
        assert_eq!(rhs.unwrap_name_ref().name().as_str(), "b");

        // Use a visitor to count the number of modulo expressions in the tree
        struct MyVisitor(usize);

        impl Visitor for MyVisitor {
            type State = ();

            fn document(
                &mut self,
                _: &mut Self::State,
                _: VisitReason,
                _: &Document,
                _: SupportedVersion,
            ) {
            }

            fn expr(&mut self, _: &mut Self::State, reason: VisitReason, expr: &Expr) {
                if reason == VisitReason::Enter {
                    if let Expr::Modulo(_) = expr {
                        self.0 += 1;
                    }
                }
            }
        }

        let mut visitor = MyVisitor(0);
        document.visit(&mut (), &mut visitor);
        assert_eq!(visitor.0, 1);
    }

    #[test]
    fn exponentiation() {
        let (document, diagnostics) = Document::parse(
            r#"
version 1.2

task test {
    Int a = 2
    Int b = 8
    Int c = a ** b
}
"#,
        );

        assert!(diagnostics.is_empty());
        let ast = document.ast();
        let ast = ast.as_v1().expect("should be a V1 AST");
        let tasks: Vec<_> = ast.tasks().collect();
        assert_eq!(tasks.len(), 1);
        assert_eq!(tasks[0].name().as_str(), "test");

        // Task declarations
        let decls: Vec<_> = tasks[0].declarations().collect();
        assert_eq!(decls.len(), 3);

        // First declaration
        assert_eq!(decls[0].ty().to_string(), "Int");
        assert_eq!(decls[0].name().as_str(), "a");
        assert_eq!(
            decls[0]
                .expr()
                .unwrap_literal()
                .unwrap_integer()
                .value()
                .unwrap(),
            2
        );

        // Second declaration
        assert_eq!(decls[1].ty().to_string(), "Int");
        assert_eq!(decls[1].name().as_str(), "b");
        assert_eq!(
            decls[1]
                .expr()
                .unwrap_literal()
                .unwrap_integer()
                .value()
                .unwrap(),
            8
        );

        // Third declaration
        assert_eq!(decls[2].ty().to_string(), "Int");
        assert_eq!(decls[2].name().as_str(), "c");
        let (lhs, rhs) = decls[2].expr().unwrap_exponentiation().operands();
        assert_eq!(lhs.unwrap_name_ref().name().as_str(), "a");
        assert_eq!(rhs.unwrap_name_ref().name().as_str(), "b");

        // Use a visitor to count the number of exponentiation expressions in the tree
        struct MyVisitor(usize);

        impl Visitor for MyVisitor {
            type State = ();

            fn document(
                &mut self,
                _: &mut Self::State,
                _: VisitReason,
                _: &Document,
                _: SupportedVersion,
            ) {
            }

            fn expr(&mut self, _: &mut Self::State, reason: VisitReason, expr: &Expr) {
                if reason == VisitReason::Enter {
                    if let Expr::Exponentiation(_) = expr {
                        self.0 += 1;
                    }
                }
            }
        }

        let mut visitor = MyVisitor(0);
        document.visit(&mut (), &mut visitor);
        assert_eq!(visitor.0, 1);
    }

    #[test]
    fn call() {
        let (document, diagnostics) = Document::parse(
            r#"
version 1.1

task test {
    Array[Int] a = [1, 2, 3]
    String b = sep(" ", a)
}
"#,
        );

        assert!(diagnostics.is_empty());
        let ast = document.ast();
        let ast = ast.as_v1().expect("should be a V1 AST");
        let tasks: Vec<_> = ast.tasks().collect();
        assert_eq!(tasks.len(), 1);
        assert_eq!(tasks[0].name().as_str(), "test");

        // Task declarations
        let decls: Vec<_> = tasks[0].declarations().collect();
        assert_eq!(decls.len(), 2);

        // First declaration
        assert_eq!(decls[0].ty().to_string(), "Array[Int]");
        assert_eq!(decls[0].name().as_str(), "a");
        let elements: Vec<_> = decls[0]
            .expr()
            .unwrap_literal()
            .unwrap_array()
            .elements()
            .collect();
        assert_eq!(elements.len(), 3);
        assert_eq!(
            elements[0]
                .clone()
                .unwrap_literal()
                .unwrap_integer()
                .value()
                .unwrap(),
            1
        );
        assert_eq!(
            elements[1]
                .clone()
                .unwrap_literal()
                .unwrap_integer()
                .value()
                .unwrap(),
            2
        );
        assert_eq!(
            elements[2]
                .clone()
                .unwrap_literal()
                .unwrap_integer()
                .value()
                .unwrap(),
            3
        );

        // Second declaration
        assert_eq!(decls[1].ty().to_string(), "String");
        assert_eq!(decls[1].name().as_str(), "b");
        let call = decls[1].expr().unwrap_call();
        assert_eq!(call.target().as_str(), "sep");
        let args: Vec<_> = call.arguments().collect();
        assert_eq!(args.len(), 2);
        assert_eq!(
            args[0]
                .clone()
                .unwrap_literal()
                .unwrap_string()
                .text()
                .unwrap()
                .as_str(),
            " "
        );
        assert_eq!(args[1].clone().unwrap_name_ref().name().as_str(), "a");

        // Use a visitor to count the number of call expressions in the tree
        struct MyVisitor(usize);

        impl Visitor for MyVisitor {
            type State = ();

            fn document(
                &mut self,
                _: &mut Self::State,
                _: VisitReason,
                _: &Document,
                _: SupportedVersion,
            ) {
            }

            fn expr(&mut self, _: &mut Self::State, reason: VisitReason, expr: &Expr) {
                if reason == VisitReason::Enter {
                    if let Expr::Call(_) = expr {
                        self.0 += 1;
                    }
                }
            }
        }

        let mut visitor = MyVisitor(0);
        document.visit(&mut (), &mut visitor);
        assert_eq!(visitor.0, 1);
    }

    #[test]
    fn index() {
        let (document, diagnostics) = Document::parse(
            r#"
version 1.1

task test {
    Array[Int] a = [1, 2, 3]
    Int b = a[1]
}
"#,
        );

        assert!(diagnostics.is_empty());
        let ast = document.ast();
        let ast = ast.as_v1().expect("should be a V1 AST");
        let tasks: Vec<_> = ast.tasks().collect();
        assert_eq!(tasks.len(), 1);
        assert_eq!(tasks[0].name().as_str(), "test");

        // Task declarations
        let decls: Vec<_> = tasks[0].declarations().collect();
        assert_eq!(decls.len(), 2);

        // First declaration
        assert_eq!(decls[0].ty().to_string(), "Array[Int]");
        assert_eq!(decls[0].name().as_str(), "a");
        let elements: Vec<_> = decls[0]
            .expr()
            .unwrap_literal()
            .unwrap_array()
            .elements()
            .collect();
        assert_eq!(elements.len(), 3);
        assert_eq!(
            elements[0]
                .clone()
                .unwrap_literal()
                .unwrap_integer()
                .value()
                .unwrap(),
            1
        );
        assert_eq!(
            elements[1]
                .clone()
                .unwrap_literal()
                .unwrap_integer()
                .value()
                .unwrap(),
            2
        );
        assert_eq!(
            elements[2]
                .clone()
                .unwrap_literal()
                .unwrap_integer()
                .value()
                .unwrap(),
            3
        );

        // Second declaration
        assert_eq!(decls[1].ty().to_string(), "Int");
        assert_eq!(decls[1].name().as_str(), "b");
        let (expr, index) = decls[1].expr().unwrap_index().operands();
        assert_eq!(expr.unwrap_name_ref().name().as_str(), "a");
        assert_eq!(index.unwrap_literal().unwrap_integer().value().unwrap(), 1);

        // Use a visitor to count the number of index expressions in the tree
        struct MyVisitor(usize);

        impl Visitor for MyVisitor {
            type State = ();

            fn document(
                &mut self,
                _: &mut Self::State,
                _: VisitReason,
                _: &Document,
                _: SupportedVersion,
            ) {
            }

            fn expr(&mut self, _: &mut Self::State, reason: VisitReason, expr: &Expr) {
                if reason == VisitReason::Enter {
                    if let Expr::Index(_) = expr {
                        self.0 += 1;
                    }
                }
            }
        }

        let mut visitor = MyVisitor(0);
        document.visit(&mut (), &mut visitor);
        assert_eq!(visitor.0, 1);
    }

    #[test]
    fn access() {
        let (document, diagnostics) = Document::parse(
            r#"
version 1.1

task test {
    Object a = object { foo: "bar" }
    String b = a.foo
}
"#,
        );

        assert!(diagnostics.is_empty());
        let ast = document.ast();
        let ast = ast.as_v1().expect("should be a V1 AST");
        let tasks: Vec<_> = ast.tasks().collect();
        assert_eq!(tasks.len(), 1);
        assert_eq!(tasks[0].name().as_str(), "test");

        // Task declarations
        let decls: Vec<_> = tasks[0].declarations().collect();
        assert_eq!(decls.len(), 2);

        // First declaration
        assert_eq!(decls[0].ty().to_string(), "Object");
        assert_eq!(decls[0].name().as_str(), "a");
        let items: Vec<_> = decls[0]
            .expr()
            .unwrap_literal()
            .unwrap_object()
            .items()
            .collect();
        assert_eq!(items.len(), 1);
        let (name, value) = items[0].name_value();
        assert_eq!(name.as_str(), "foo");
        assert_eq!(
            value
                .unwrap_literal()
                .unwrap_string()
                .text()
                .unwrap()
                .as_str(),
            "bar"
        );

        // Second declaration
        assert_eq!(decls[1].ty().to_string(), "String");
        assert_eq!(decls[1].name().as_str(), "b");
        let (expr, index) = decls[1].expr().unwrap_access().operands();
        assert_eq!(expr.unwrap_name_ref().name().as_str(), "a");
        assert_eq!(index.as_str(), "foo");

        // Use a visitor to count the number of access expressions in the tree
        struct MyVisitor(usize);

        impl Visitor for MyVisitor {
            type State = ();

            fn document(
                &mut self,
                _: &mut Self::State,
                _: VisitReason,
                _: &Document,
                _: SupportedVersion,
            ) {
            }

            fn expr(&mut self, _: &mut Self::State, reason: VisitReason, expr: &Expr) {
                if reason == VisitReason::Enter {
                    if let Expr::Access(_) = expr {
                        self.0 += 1;
                    }
                }
            }
        }

        let mut visitor = MyVisitor(0);
        document.visit(&mut (), &mut visitor);
        assert_eq!(visitor.0, 1);
    }
}<|MERGE_RESOLUTION|>--- conflicted
+++ resolved
@@ -1041,7 +1041,6 @@
         }
     }
 
-<<<<<<< HEAD
     /// Finds the first child that can be cast to an [`Expr`].
     ///
     /// This is meant to emulate the functionality of
@@ -1058,7 +1057,8 @@
     /// implement the `AstNode` trait.
     pub fn children(syntax: &SyntaxNode) -> impl Iterator<Item = Expr> {
         syntax.children().filter_map(Self::cast)
-=======
+    }
+
     /// Determines if the expression is an empty array literal or any number of
     /// parenthesized expressions that terminate with an empty array literal.
     pub fn is_empty_array_literal(&self) -> bool {
@@ -1067,7 +1067,6 @@
             Self::Literal(LiteralExpr::Array(expr)) => expr.elements().next().is_none(),
             _ => false,
         }
->>>>>>> 1571c98b
     }
 }
 

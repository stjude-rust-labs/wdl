<<<<<<< HEAD
warning[MatchingParameterMeta]: struct `Text` is missing a parameter metadata key for input `does_not_exist`
  ┌─ tests/lints/struct-matching-param-meta/source.wdl:9:12
  │
9 │     String does_not_exist
  │            ^^^^^^^^^^^^^^ this input does not have an entry in the parameter metadata section
  │
  = fix: add a `does_not_exist` key to the `parameter_meta` section with a detailed description of the input.

note[MatchingParameterMeta]: struct `Text` has an extraneous parameter metadata key named `extra`
   ┌─ tests/lints/struct-matching-param-meta/source.wdl:24:9
   │
24 │         extra: "this should not be here"
=======
note[MatchingParameterMeta]: struct `Text` has an extraneous parameter metadata key named `extra`
   ┌─ tests/lints/struct-matching-param-meta/source.wdl:20:9
   │
20 │         extra: "this should not be here"
>>>>>>> c33aa448
   │         ^^^^^ this key does not correspond to any input declaration
   │
   = fix: remove the extraneous key from the `parameter_meta` section

warning[MatchingParameterMeta]: struct `Text` is missing a parameter metadata key for input `does_not_exist`
   ┌─ tests/lints/struct-matching-param-meta/source.wdl:24:12
   │
24 │     String does_not_exist
   │            ^^^^^^^^^^^^^^ this input does not have an entry in the parameter metadata section
   │
   = fix: add a `does_not_exist` key to the `parameter_meta` section with a detailed description of the input.
<|MERGE_RESOLUTION|>--- conflicted
+++ resolved
@@ -1,4 +1,3 @@
-<<<<<<< HEAD
 warning[MatchingParameterMeta]: struct `Text` is missing a parameter metadata key for input `does_not_exist`
   ┌─ tests/lints/struct-matching-param-meta/source.wdl:9:12
   │
@@ -8,15 +7,9 @@
   = fix: add a `does_not_exist` key to the `parameter_meta` section with a detailed description of the input.
 
 note[MatchingParameterMeta]: struct `Text` has an extraneous parameter metadata key named `extra`
-   ┌─ tests/lints/struct-matching-param-meta/source.wdl:24:9
-   │
-24 │         extra: "this should not be here"
-=======
-note[MatchingParameterMeta]: struct `Text` has an extraneous parameter metadata key named `extra`
    ┌─ tests/lints/struct-matching-param-meta/source.wdl:20:9
    │
 20 │         extra: "this should not be here"
->>>>>>> c33aa448
    │         ^^^^^ this key does not correspond to any input declaration
    │
    = fix: remove the extraneous key from the `parameter_meta` section

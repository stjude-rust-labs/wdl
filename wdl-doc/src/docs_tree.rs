--- conflicted
+++ resolved
@@ -672,15 +672,7 @@
         );
 
         html! {
-<<<<<<< HEAD
             div x-data=(data) class="docs-tree__container" {
-                img src=(self.assets_relative_to(base).join("sprocket-logo.svg").to_string_lossy()) class="w-2/3 flex-none mb-4" alt="Sprocket logo";
-                form id="searchbar" class="flex-none items-center gap-x-2 w-9/10 h-[40px] rounded-md border border-slate-700 mb-4" {
-                    div class="flex flex-row items-center h-full w-full" {
-                        img src=(self.assets_relative_to(base).join("search.svg").to_string_lossy()) class="flex size-8" alt="Search icon";
-                        input id="searchbox" x-model="search" type="text" placeholder="Search..." class="flex h-full w-full text-slate-300 pl-2";
-=======
-            div x-data=(data) class="flex flex-col h-screen w-full text-nowrap pt-4 pl-4 bg-slate-900 text-slate-400" {
                 div class="" {
                     img src=(self.assets_relative_to(base).join("sprocket-logo.svg").to_string_lossy()) class="w-2/3 flex-none sticky mb-4" alt="Sprocket logo";
                     form id="searchbar" class="flex-none items-center gap-x-2 w-9/10 h-[40px] sticky rounded-md border border-slate-700 mb-4" {
@@ -689,7 +681,6 @@
                             input id="searchbox" x-model="search" type="text" placeholder="Search..." class="flex h-full w-full text-slate-300 pl-2";
                             img src=(self.assets_relative_to(base).join("x-mark.svg").to_string_lossy()) class="flex size-6 hover:cursor-pointer ml-2 pr-2" alt="Clear icon" x-show="search !== ''" x-on:click="search = ''";
                         }
->>>>>>> 575474eb
                     }
                     div class="flex items-center sticky gap-x-1 pr-4" {
                         div x-on:click="showWorkflows = true; search = ''" class="flex grow items-center gap-x-1 border-b hover:cursor-pointer" x-bind:class="! showWorkflows ? 'text-slate-400 hover:text-slate-300' : 'text-slate-50'" {

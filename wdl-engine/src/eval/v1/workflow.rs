//! Implementation of evaluation for V1 workflows.

use std::borrow::Cow;
use std::collections::HashMap;
use std::collections::HashSet;
use std::fmt::Write;
use std::fs;
use std::future::Future;
use std::mem;
use std::path::Path;
use std::path::PathBuf;
use std::sync::Arc;

use anyhow::Context;
use anyhow::Result;
use anyhow::anyhow;
use futures::FutureExt;
use futures::future::BoxFuture;
use indexmap::IndexMap;
use petgraph::Direction;
use petgraph::graph::DiGraph;
use petgraph::graph::NodeIndex;
use petgraph::visit::Bfs;
use petgraph::visit::EdgeRef;
use tokio::sync::RwLock;
use tokio::task::JoinSet;
use tokio_util::sync::CancellationToken;
use tracing::debug;
use tracing::info;
use tracing::trace;
use wdl_analysis::diagnostics::only_one_namespace;
use wdl_analysis::diagnostics::recursive_workflow_call;
use wdl_analysis::diagnostics::type_is_not_array;
use wdl_analysis::diagnostics::unknown_name;
use wdl_analysis::diagnostics::unknown_namespace;
use wdl_analysis::diagnostics::unknown_task_or_workflow;
use wdl_analysis::document::Document;
use wdl_analysis::document::Task;
use wdl_analysis::eval::v1::WorkflowGraphBuilder;
use wdl_analysis::eval::v1::WorkflowGraphNode;
use wdl_analysis::types::ArrayType;
use wdl_analysis::types::CallKind;
use wdl_analysis::types::CallType;
use wdl_analysis::types::Optional;
use wdl_analysis::types::PrimitiveType;
use wdl_analysis::types::PromotionKind;
use wdl_analysis::types::Type;
use wdl_ast::Ast;
use wdl_ast::AstNode;
use wdl_ast::AstToken;
use wdl_ast::Diagnostic;
use wdl_ast::Severity;
use wdl_ast::Span;
use wdl_ast::SupportedVersion;
use wdl_ast::v1::CallStatement;
use wdl_ast::v1::ConditionalStatement;
use wdl_ast::v1::Decl;
use wdl_ast::v1::Expr;
use wdl_ast::v1::LiteralExpr;
use wdl_ast::v1::ScatterStatement;
use wdl_grammar::version::V1;

use super::ProgressKind;
use crate::Array;
use crate::CallValue;
use crate::Coercible;
use crate::EvaluationContext;
use crate::EvaluationError;
use crate::EvaluationResult;
use crate::Inputs;
use crate::Outputs;
use crate::Scope;
use crate::ScopeIndex;
use crate::ScopeRef;
use crate::TaskExecutionBackend;
use crate::Value;
use crate::WorkflowInputs;
use crate::config::Config;
use crate::diagnostics::call_failed;
use crate::diagnostics::if_conditional_mismatch;
use crate::diagnostics::output_evaluation_failed;
use crate::diagnostics::runtime_type_mismatch;
use crate::http::Downloader;
use crate::http::HttpDownloader;
use crate::tree::SyntaxNode;
use crate::v1::ExprEvaluator;
use crate::v1::TaskEvaluator;

/// Helper for formatting a workflow or task identifier for a call statement.
fn format_id(namespace: Option<&str>, target: &str, alias: &str, scatter_index: &str) -> String {
    if alias != target {
        match namespace {
            Some(ns) => {
                format!(
                    "{ns}-{target}-{alias}{sep}{scatter_index}",
                    sep = if scatter_index.is_empty() { "" } else { "-" },
                )
            }
            None => {
                format!(
                    "{target}-{alias}{sep}{scatter_index}",
                    sep = if scatter_index.is_empty() { "" } else { "-" },
                )
            }
        }
    } else {
        match namespace {
            Some(ns) => {
                format!(
                    "{ns}-{alias}{sep}{scatter_index}",
                    sep = if scatter_index.is_empty() { "" } else { "-" },
                )
            }
            None => {
                format!(
                    "{alias}{sep}{scatter_index}",
                    sep = if scatter_index.is_empty() { "" } else { "-" },
                )
            }
        }
    }
}

/// A "hidden" scope variable for representing the scope's scatter index.
///
/// This is only present in the scope created for a scatter statement.
///
/// The name is intentionally not a valid WDL identifier so that it cannot
/// conflict with any other variables in scope.
const SCATTER_INDEX_VAR: &str = "$idx";

/// Used to evaluate expressions in workflows.
struct WorkflowEvaluationContext<'a, 'b> {
    /// The document being evaluated.
    document: &'a Document,
    /// The scope being evaluated.
    scope: ScopeRef<'b>,
    /// The workflow's work directory.
    work_dir: &'a Path,
    /// The workflow's temporary directory.
    temp_dir: &'a Path,
    /// The downloader for expression evaluation.
    downloader: &'a HttpDownloader,
}

impl<'a, 'b> WorkflowEvaluationContext<'a, 'b> {
    /// Constructs a new expression evaluation context.
    pub fn new(
        document: &'a Document,
        scope: ScopeRef<'b>,
        work_dir: &'a Path,
        temp_dir: &'a Path,
        downloader: &'a HttpDownloader,
    ) -> Self {
        Self {
            document,
            scope,
            work_dir,
            temp_dir,
            downloader,
        }
    }
}

impl EvaluationContext for WorkflowEvaluationContext<'_, '_> {
    fn version(&self) -> SupportedVersion {
        self.document
            .version()
            .expect("document should have a version")
    }

    fn resolve_name(&self, name: &str, span: Span) -> Result<Value, Diagnostic> {
        self.scope
            .lookup(name)
            .cloned()
            .ok_or_else(|| unknown_name(name, span))
    }

    fn resolve_type_name(&self, name: &str, span: Span) -> Result<Type, Diagnostic> {
        crate::resolve_type_name(self.document, name, span)
    }

    fn work_dir(&self) -> &Path {
        self.work_dir
    }

    fn temp_dir(&self) -> &Path {
        self.temp_dir
    }

    fn stdout(&self) -> Option<&Value> {
        None
    }

    fn stderr(&self) -> Option<&Value> {
        None
    }

    fn task(&self) -> Option<&Task> {
        None
    }

    fn translate_path(&self, _path: &Path) -> Option<Cow<'_, Path>> {
        None
    }

    fn downloader(&self) -> &dyn Downloader {
        self.downloader
    }
}

/// The scopes collection used for workflow evaluation.
#[derive(Debug)]
struct Scopes {
    /// The scopes available in workflow evaluation.
    ///
    /// The first scope is always the root scope and the second scope is always
    /// the output scope.
    ///
    /// An index in this collection might be either "in use" or "free"; if the
    /// latter, the index will be recorded in the `free` collection.
    all: Vec<Scope>,
    /// Indexes into `scopes` that are currently "free".
    ///
    /// This helps reduce memory usage by reusing scopes from scatter
    /// statements.
    free: Vec<ScopeIndex>,
}

impl Scopes {
    /// The index of a workflow's output scope.
    const OUTPUT_INDEX: ScopeIndex = ScopeIndex::new(1);
    /// The index of a workflow's root scope.
    const ROOT_INDEX: ScopeIndex = ScopeIndex::new(0);

    /// Allocates a new scope and returns the scope index.
    fn alloc(&mut self, parent: ScopeIndex) -> ScopeIndex {
        if let Some(index) = self.free.pop() {
            self.all[index.0].set_parent(parent);
            return index;
        }

        let index = self.all.len();
        self.all.push(Scope::new(parent));
        index.into()
    }

    /// Gets a reference to the given scope.
    fn reference(&self, index: ScopeIndex) -> ScopeRef<'_> {
        ScopeRef::new(&self.all, index)
    }

    /// Takes a scope from the collection, replacing it with a default.
    ///
    /// Note that this does not free the scope.
    fn take(&mut self, index: ScopeIndex) -> Scope {
        mem::take(&mut self.all[index.0])
    }

    /// Gets a mutable reference to the given scope index.
    fn get_mut(&mut self, index: ScopeIndex) -> &mut Scope {
        &mut self.all[index.0]
    }

    /// Gets a mutable reference to the given scope's parent and a reference to
    /// the given scope.
    fn parent_mut(&mut self, index: ScopeIndex) -> (&mut Scope, &Scope) {
        let parent = self.all[index.0].parent.expect("should have parent");
        if index.0 < parent.0 {
            let (left, right) = self.all.split_at_mut(index.0 + 1);
            (&mut right[parent.0 - index.0 - 1], &left[index.0])
        } else {
            let (left, right) = self.all.split_at_mut(parent.0 + 1);
            (&mut left[parent.0], &right[index.0 - parent.0 - 1])
        }
    }

    /// Gets the scatter index for the given scope as a string.
    fn scatter_index(&self, scope: ScopeIndex) -> String {
        let mut scope = ScopeRef::new(&self.all, scope);
        let mut s = String::new();
        loop {
            if let Some(value) = scope.local(SCATTER_INDEX_VAR) {
                if !s.is_empty() {
                    s.push('-');
                }

                write!(
                    &mut s,
                    "{i}",
                    i = value.as_integer().expect("index should be an integer")
                )
                .expect("failed to write to string");
            }

            match scope.parent() {
                Some(parent) => scope = parent,
                None => break,
            }
        }

        s
    }

    /// Frees a scope that is no longer used.
    ///
    /// The scope isn't actually deallocated, just cleared and marked as free to
    /// be reused.
    fn free(&mut self, index: ScopeIndex) {
        let scope = &mut self.all[index.0];
        scope.clear();
        self.free.push(index);
    }
}

impl Default for Scopes {
    fn default() -> Self {
        Self {
            // Create both the root and output scopes
            all: vec![Scope::default(), Scope::new(Self::ROOT_INDEX)],
            free: Default::default(),
        }
    }
}

/// Represents an array being gathered for a scatter statement.
struct GatherArray {
    /// The element type of the gather array.
    element_ty: Type,
    /// The elements of the gather array.
    elements: Vec<Value>,
}

impl GatherArray {
    /// Constructs a new gather array given the first completed element and
    /// capacity of the array.
    fn new(index: usize, value: Value, capacity: usize) -> Self {
        let element_ty = value.ty();
        let mut elements = vec![Value::None; capacity];
        elements[index] = value;
        Self {
            element_ty,
            elements,
        }
    }

    /// Converts the gather array into a WDL array value.
    fn into_array(self) -> Array {
        Array::new_unchecked(ArrayType::new(self.element_ty).into(), self.elements)
    }
}

/// Represents the result of gathering the scatter.
enum Gather {
    /// The values are being gathered into an array value.
    Array(GatherArray),
    /// The values are being gathered into a call value.
    Call {
        /// The type of the call being gathered.
        call_ty: CallType,
        /// The gathered outputs of the call.
        outputs: IndexMap<String, GatherArray>,
    },
}

impl Gather {
    /// Constructs a new gather from the first scatter result with the given
    /// index.
    fn new(capacity: usize, index: usize, value: Value) -> Self {
        if let Value::Call(call) = value {
            return Self::Call {
                call_ty: call.ty().promote(PromotionKind::Scatter),
                outputs: call
                    .outputs()
                    .iter()
                    .map(|(n, v)| (n.to_string(), GatherArray::new(index, v.clone(), capacity)))
                    .collect(),
            };
        }

        Self::Array(GatherArray::new(index, value, capacity))
    }

    /// Sets the value with the given gather array index.
    fn set(&mut self, index: usize, value: Value) -> EvaluationResult<()> {
        match self {
            Self::Array(array) => {
                assert!(value.as_call().is_none(), "value should not be a call");
                if let Some(ty) = array.element_ty.common_type(&value.ty()) {
                    array.element_ty = ty;
                }

                array.elements[index] = value;
            }
            Self::Call { outputs, .. } => {
                for (k, v) in value.unwrap_call().outputs().iter() {
                    let output = outputs
                        .get_mut(k)
                        .expect("expected call output to be present");
                    if let Some(ty) = output.element_ty.common_type(&v.ty()) {
                        output.element_ty = ty;
                    }

                    output.elements[index] = v.clone();
                }
            }
        }

        Ok(())
    }

    /// Converts the gather into a WDL value.
    fn into_value(self) -> Value {
        match self {
            Self::Array(array) => array.into_array().into(),
            Self::Call { call_ty, outputs } => CallValue::new_unchecked(
                call_ty,
                Outputs::from_iter(outputs.into_iter().map(|(n, v)| (n, v.into_array().into())))
                    .into(),
            )
            .into(),
        }
    }
}

/// Represents a subgraph of a workflow evaluation graph.
///
/// The subgraph stores relevant node indexes mapped to their current indegrees.
///
/// Scatter and conditional statements introduce new subgraphs for evaluation.
///
/// Subgraphs are entirely disjoint; no two subgraphs will share the same node
/// index from the original evaluation graph.
#[derive(Debug, Clone, Default)]
struct Subgraph(HashMap<NodeIndex, usize>);

impl Subgraph {
    /// Constructs a new subgraph from the given evaluation graph.
    ///
    /// Initially, the subgraph will contain every node in the evaluation graph
    /// until it is split.
    fn new(graph: &DiGraph<WorkflowGraphNode<SyntaxNode>, ()>) -> Self {
        let mut nodes = HashMap::with_capacity(graph.node_count());
        for index in graph.node_indices() {
            nodes.insert(
                index,
                graph.edges_directed(index, Direction::Incoming).count(),
            );
        }

        Self(nodes)
    }

    /// Splits this subgraph and returns a map of entry nodes to the
    /// corresponding subgraph.
    ///
    /// This subgraph is modified to replace any direct subgraphs with only the
    /// entry and exit nodes.
    fn split(
        &mut self,
        graph: &DiGraph<WorkflowGraphNode<SyntaxNode>, ()>,
    ) -> HashMap<NodeIndex, Subgraph> {
        /// Splits a parent subgraph for a scatter or conditional statement.
        ///
        /// This works by "stealing" the parent's nodes between the entry and
        /// exit nodes into a new subgraph.
        ///
        /// The exit node of the parent graph is reduced to an indegree of 1;
        /// only the connection between the entry and exit node will
        /// remain.
        ///
        /// Returns the nodes that comprise the new subgraph.
        fn split(
            graph: &DiGraph<WorkflowGraphNode<SyntaxNode>, ()>,
            parent: &mut HashMap<NodeIndex, usize>,
            entry: NodeIndex,
            exit: NodeIndex,
        ) -> HashMap<NodeIndex, usize> {
            let mut nodes = HashMap::new();
            let mut bfs = Bfs::new(graph, entry);
            while let Some(node) = {
                // Don't visit the exit node
                if bfs.stack.front() == Some(&exit) {
                    bfs.stack.pop_front();
                }
                bfs.next(graph)
            } {
                // Don't include the entry or exit nodes in the subgraph
                if node == entry || node == exit {
                    continue;
                }

                // Steal the node from the parent
                let prev = nodes.insert(
                    node,
                    parent.remove(&node).expect("node should exist in parent"),
                );
                assert!(prev.is_none());
            }

            // Decrement the indegree the nodes connected to the entry as we're not
            // including it in the subgraph
            for edge in graph.edges_directed(entry, Direction::Outgoing) {
                if edge.target() != exit {
                    *nodes
                        .get_mut(&edge.target())
                        .expect("should be in subgraph") -= 1;
                }
            }

            // Set the exit node to an indegree of 1 (incoming from the entry node)
            *parent.get_mut(&exit).expect("should have exit node") = 1;
            nodes
        }

        /// Used to recursively split the subgraph.
        fn split_recurse(
            graph: &DiGraph<WorkflowGraphNode<SyntaxNode>, ()>,
            nodes: &mut HashMap<NodeIndex, usize>,
            subgraphs: &mut HashMap<NodeIndex, Subgraph>,
        ) {
            for index in graph.node_indices() {
                if !nodes.contains_key(&index) {
                    continue;
                }

                match &graph[index] {
                    WorkflowGraphNode::Conditional(_, exit)
                    | WorkflowGraphNode::Scatter(_, exit) => {
                        let mut nodes = split(graph, nodes, index, *exit);
                        split_recurse(graph, &mut nodes, subgraphs);
                        subgraphs.insert(index, Subgraph(nodes));
                    }
                    _ => {}
                }
            }
        }

        let mut subgraphs = HashMap::new();
        split_recurse(graph, &mut self.0, &mut subgraphs);
        subgraphs
    }

    /// Removes the given node from the subgraph.
    ///
    /// # Panics
    ///
    /// Panics if the node's indegree is not 0.
    fn remove_node(&mut self, graph: &DiGraph<WorkflowGraphNode<SyntaxNode>, ()>, node: NodeIndex) {
        let indegree = self.0.remove(&node);
        assert_eq!(
            indegree,
            Some(0),
            "removed a node with an indegree greater than 0"
        );

        // Decrement the indegrees of connected nodes
        for edge in graph.edges_directed(node, Direction::Outgoing) {
            if let Some(indegree) = self.0.get_mut(&edge.target()) {
                *indegree -= 1;
            }
        }
    }
}

/// Represents workflow evaluation state.
struct State {
    /// The evaluation configuration to use.
    config: Arc<Config>,
    /// The task execution backend to use.
    backend: Arc<dyn TaskExecutionBackend>,
    /// The cancellation token for cancelling workflow evaluation.
    token: CancellationToken,
    /// The document containing the workflow being evaluated.
    document: Document,
    /// The workflow's inputs.
    inputs: WorkflowInputs,
    /// The scopes used in workflow evaluation.
    scopes: RwLock<Scopes>,
    /// The workflow evaluation graph.
    graph: DiGraph<WorkflowGraphNode<SyntaxNode>, ()>,
    /// The map from graph node index to subgraph.
    subgraphs: HashMap<NodeIndex, Subgraph>,
    /// The workflow evaluation working directory path.
    work_dir: PathBuf,
    /// The workflow evaluation temp directory path.
    temp_dir: PathBuf,
    /// The calls directory path.
    calls_dir: PathBuf,
    /// The downloader for expression evaluation.
    downloader: HttpDownloader,
}

/// Represents a WDL V1 workflow evaluator.
///
/// This type is cheaply cloned.
#[derive(Clone)]
pub struct WorkflowEvaluator {
    /// The configuration for evaluation.
    config: Arc<Config>,
    /// The associated task execution backend.
    backend: Arc<dyn TaskExecutionBackend>,
    /// The cancellation token for cancelling workflow evaluation.
    token: CancellationToken,
    /// The downloader for expression evaluation.
    downloader: HttpDownloader,
}

impl WorkflowEvaluator {
    /// Constructs a new workflow evaluator with the given evaluation
    /// configuration and cancellation token.
    ///
    /// This method creates a default task execution backend.
    ///
    /// Returns an error if the configuration isn't valid.
    pub async fn new(config: Config, token: CancellationToken) -> Result<Self> {
        let backend = config.create_backend().await?;
        Self::new_with_backend(config, backend, token)
    }

    /// Constructs a new workflow evaluator with the given evaluation
    /// configuration, task execution backend, and cancellation token.
    ///
    /// Returns an error if the configuration isn't valid.
    pub fn new_with_backend(
        config: Config,
        backend: Arc<dyn TaskExecutionBackend>,
        token: CancellationToken,
    ) -> Result<Self> {
        config.validate()?;

        let downloader = match &config.http.cache {
            Some(cache) => HttpDownloader::new_with_cache(cache),
            None => HttpDownloader::new()?,
        };

        Ok(Self {
            config: Arc::new(config),
            backend,
            token,
            downloader,
        })
    }

    /// Evaluates the workflow of the given document.
    ///
    /// Upon success, returns the outputs of the workflow.
    pub async fn evaluate<P, R>(
        &self,
        document: &Document,
        inputs: WorkflowInputs,
        root_dir: impl AsRef<Path>,
        progress: P,
    ) -> EvaluationResult<Outputs>
    where
        P: Fn(ProgressKind<'_>) -> R + Send + Sync + 'static,
        R: Future<Output = ()> + Send,
    {
        let workflow = document
            .workflow()
            .context("document does not contain a workflow")?;

        self.evaluate_with_progress(
            document,
            inputs,
            root_dir.as_ref(),
            workflow.name(),
            Arc::new(progress),
        )
        .await
    }

    /// Evaluates the workflow of the given document with the given shared
    /// progress callback.
    async fn evaluate_with_progress<P, R>(
        &self,
        document: &Document,
        inputs: WorkflowInputs,
        root_dir: &Path,
        id: &str,
        progress: Arc<P>,
    ) -> EvaluationResult<Outputs>
    where
        P: Fn(ProgressKind<'_>) -> R + Send + Sync + 'static,
        R: Future<Output = ()> + Send,
    {
        progress(ProgressKind::WorkflowStarted { id }).await;

        let result = self
            .perform_evaluation(document, inputs, root_dir, id, progress.clone())
            .await;

        progress(ProgressKind::WorkflowCompleted {
            id,
            result: &result,
        })
        .await;

        result
    }

    /// Evaluates the workflow of the given document with the given shared
    /// progress callback.
    async fn perform_evaluation<P, R>(
        &self,
        document: &Document,
        inputs: WorkflowInputs,
        root_dir: &Path,
        id: &str,
        progress: Arc<P>,
    ) -> EvaluationResult<Outputs>
    where
        P: Fn(ProgressKind<'_>) -> R + Send + Sync + 'static,
        R: Future<Output = ()> + Send,
    {
        // Return the first error analysis diagnostic if there was one
        // With this check, we can assume certain correctness properties of the document
        if let Some(diagnostic) = document
            .diagnostics()
            .iter()
            .find(|d| d.severity() == Severity::Error)
        {
            return Err(diagnostic.clone().into());
        }

        // Validate the inputs for the workflow
        let workflow = document
            .workflow()
            .context("document does not contain a workflow")?;
        inputs.validate(document, workflow, None).with_context(|| {
            format!(
                "failed to validate the inputs to workflow `{workflow}`",
                workflow = workflow.name()
            )
        })?;

        let ast = match document.root().morph().ast() {
            Ast::V1(ast) => ast,
            _ => {
                return Err(
                    anyhow!("workflow evaluation is only supported for WDL 1.x documents").into(),
                );
            }
        };

        info!(
            workflow_id = id,
            workflow_name = workflow.name(),
            document = document.uri().as_str(),
            "evaluating workflow",
        );

        // Find the workflow in the AST
        let definition = ast
            .workflows()
            .next()
            .expect("workflow should exist in the AST");

        // Build an evaluation graph for the workflow
        let mut diagnostics = Vec::new();

        // We need to provide inputs to the workflow graph builder to avoid adding
        // dependency edges from the default expressions if a value was provided
        let graph = WorkflowGraphBuilder::default()
            .build(&definition, &mut diagnostics, |name| inputs.contains(name));
        if let Some(diagnostic) = diagnostics.pop() {
            return Err(diagnostic.into());
        }

        // Split the root subgraph for every conditional and scatter statement
        let mut subgraph = Subgraph::new(&graph);
        let subgraphs = subgraph.split(&graph);

        let max_concurrency = self
            .config
            .workflow
            .scatter
            .concurrency
            .unwrap_or_else(|| self.backend.max_concurrency());

        let work_dir = root_dir.join("work");

        // Create the temp directory now as it may be needed for workflow evaluation
        let temp_dir = root_dir.join("tmp");
        fs::create_dir_all(&temp_dir).with_context(|| {
            format!(
                "failed to create directory `{path}`",
                path = temp_dir.display()
            )
        })?;

        let calls_dir = root_dir.join("calls");
        fs::create_dir_all(&calls_dir).with_context(|| {
            format!(
                "failed to create directory `{path}`",
                path = temp_dir.display()
            )
        })?;

        let state = Arc::new(State {
            config: self.config.clone(),
            backend: self.backend.clone(),
            token: self.token.clone(),
            document: document.clone(),
            inputs,
            scopes: Default::default(),
            graph,
            subgraphs,
            work_dir,
            temp_dir,
            calls_dir,
            downloader: self.downloader.clone(),
        });

        // Evaluate the root graph to completion
        Self::evaluate_subgraph(
            state.clone(),
            Scopes::ROOT_INDEX,
            subgraph,
            max_concurrency,
            Arc::new(id.to_string()),
            progress,
        )
        .await?;

        // Take the output scope and return it
        let mut outputs: Outputs = state.scopes.write().await.take(Scopes::OUTPUT_INDEX).into();
        if let Some(section) = definition.output() {
            let indexes: HashMap<_, _> = section
                .declarations()
                .enumerate()
                .map(|(i, d)| (d.name().hashable(), i))
                .collect();
            outputs.sort_by(move |a, b| indexes[a].cmp(&indexes[b]))
        }

        Ok(outputs)
    }

    /// Evaluates a subgraph to completion.
    ///
    /// Note that this method is not `async` because it is indirectly recursive.
    ///
    /// The boxed future breaks the cycle that would otherwise exist when trying
    /// to have the Rust compiler create an opaque type for the future returned
    /// by an `async` method.
    fn evaluate_subgraph<P, R>(
        state: Arc<State>,
        scope: ScopeIndex,
        subgraph: Subgraph,
        max_concurrency: u64,
        id: Arc<String>,
        progress: Arc<P>,
    ) -> BoxFuture<'static, EvaluationResult<()>>
    where
        P: Fn(ProgressKind<'_>) -> R + Send + Sync + 'static,
        R: Future<Output = ()> + Send,
    {
        async move {
            let token = state.token.clone();
            let mut futures = JoinSet::new();
            match Self::perform_subgraph_evaluation(
                state,
                scope,
                subgraph,
                max_concurrency,
                id,
                progress,
                &mut futures,
            )
            .await
            {
                Ok(_) => {
                    // There should be no more pending futures
                    assert!(futures.is_empty());
                    Ok(())
                }
                Err(e) => {
                    // Cancel any outstanding futures and join them
                    token.cancel();
                    futures.join_all().await;
                    Err(e)
                }
            }
        }
        .boxed()
    }

    /// Performs subgraph evaluation.
    ///
    /// This exists as a separate function from `evaluate_subgraph` so that we
    /// can gracefully cancel outstanding futures on error.
    async fn perform_subgraph_evaluation<P, R>(
        state: Arc<State>,
        scope: ScopeIndex,
        mut subgraph: Subgraph,
        max_concurrency: u64,
        id: Arc<String>,
        progress: Arc<P>,
        futures: &mut JoinSet<EvaluationResult<NodeIndex>>,
    ) -> EvaluationResult<()>
    where
        P: Fn(ProgressKind<'_>) -> R + Send + Sync + 'static,
        R: Future<Output = ()> + Send,
    {
        // The set of nodes being processed
        let mut processing: Vec<NodeIndex> = Vec::new();
        // The set of graph nodes being awaited on
        let mut awaiting: HashSet<NodeIndex> = HashSet::new();

        while !subgraph.0.is_empty() {
            // Add nodes with indegree 0 that we aren't already waiting on
            processing.extend(subgraph.0.iter().filter_map(|(node, indegree)| {
                if *indegree == 0 && !awaiting.contains(node) {
                    Some(*node)
                } else {
                    None
                }
            }));

            // If no graph nodes can be processed, await on any futures
            if processing.is_empty() {
                let node: EvaluationResult<NodeIndex> = futures
                    .join_next()
                    .await
                    .expect("should have a future to wait on")
                    .expect("failed to join future");

                let node = node?;
                match &state.graph[node] {
                    WorkflowGraphNode::Call(stmt) => {
                        let call_name = stmt
                            .alias()
                            .map(|a| a.name())
                            .unwrap_or_else(|| stmt.target().names().last().unwrap());
                        debug!(
                            workflow_id = id.as_str(),
                            workflow_name = state.document.workflow().unwrap().name(),
                            document = state.document.uri().as_str(),
                            call_name = call_name.text(),
                            "evaluation of call statement has completed",
                        )
                    }
                    WorkflowGraphNode::Conditional(stmt, _) => debug!(
                        workflow_id = id.as_str(),
                        workflow_name = state.document.workflow().unwrap().name(),
                        document = state.document.uri().as_str(),
                        expr = {
                            let e = stmt.expr();
                            e.text().to_string()
                        },
                        "evaluation of conditional statement has completed",
                    ),
                    WorkflowGraphNode::Scatter(stmt, _) => {
                        let variable = stmt.variable();
                        debug!(
                            workflow_id = id.as_str(),
                            workflow_name = state.document.workflow().unwrap().name(),
                            document = state.document.uri().as_str(),
                            variable = variable.text(),
                            "evaluation of scatter statement has completed",
                        )
                    }
                    _ => unreachable!(),
                }

                awaiting.remove(&node);
                subgraph.remove_node(&state.graph, node);

                // Continue to see if we can progress further in the subgraph; if not we'll
                // await more futures
                continue;
            }

            // Process the node now or spawn a future
            for node in processing.iter().copied() {
                trace!(
                    workflow_id = id.as_str(),
                    workflow_name = state.document.workflow().unwrap().name(),
                    document = state.document.uri().as_str(),
                    "evaluating node `{n:?}` ({node:?})",
                    n = state.graph[node]
                );
                match &state.graph[node] {
                    WorkflowGraphNode::Input(decl) => {
                        Self::evaluate_input(&id, &state, decl).await?
                    }
                    WorkflowGraphNode::Decl(decl) => {
                        Self::evaluate_decl(&id, &state, scope, decl).await?
                    }
                    WorkflowGraphNode::Output(decl) => {
                        Self::evaluate_output(&id, &state, decl).await?
                    }
                    WorkflowGraphNode::Conditional(stmt, _) => {
                        let id = id.clone();
                        let state = state.clone();
                        let progress = progress.clone();
                        let stmt = stmt.clone();
                        futures.spawn(async move {
                            Self::evaluate_conditional(
                                id,
                                state,
                                scope,
                                node,
                                &stmt,
                                max_concurrency,
                                progress,
                            )
                            .await?;
                            Ok(node)
                        });
                        awaiting.insert(node);
                    }
                    WorkflowGraphNode::Scatter(stmt, _) => {
                        let id = id.clone();
                        let state = state.clone();
                        let progress = progress.clone();
                        let stmt = stmt.clone();
                        futures.spawn(async move {
                            let token = state.token.clone();
                            let mut futures = JoinSet::new();
                            match Self::evaluate_scatter(
                                id,
                                state,
                                scope,
                                node,
                                &stmt,
                                max_concurrency,
                                progress,
                                &mut futures,
                            )
                            .await
                            {
                                Ok(_) => {
                                    // All futures should have completed
                                    assert!(futures.is_empty());
                                    Ok(node)
                                }
                                Err(e) => {
                                    // Cancel any outstanding futures and join them
                                    token.cancel();
                                    futures.join_all().await;
                                    Err(e)
                                }
                            }
                        });
                        awaiting.insert(node);
                    }
                    WorkflowGraphNode::Call(stmt) => {
                        let id = id.clone();
                        let state = state.clone();
                        let progress = progress.clone();
                        let stmt = stmt.clone();
                        futures.spawn(async move {
                            Self::evaluate_call(&id, state, scope, &stmt, progress).await?;
                            Ok(node)
                        });
                        awaiting.insert(node);
                    }
                    WorkflowGraphNode::ExitConditional(_) | WorkflowGraphNode::ExitScatter(_) => {
                        // Handled directly in `evaluate_conditional` and `evaluate_scatter`
                        continue;
                    }
                }
            }

            // Remove nodes that have completed
            for node in processing.drain(..) {
                if awaiting.contains(&node) {
                    continue;
                }

                subgraph.remove_node(&state.graph, node);
            }
        }

        Ok(())
    }

    /// Evaluates a workflow input.
    async fn evaluate_input(
        id: &str,
        state: &State,
        decl: &Decl<SyntaxNode>,
    ) -> EvaluationResult<()> {
        let name = decl.name();
        let expected_ty = crate::convert_ast_type_v1(&state.document, &decl.ty())?;
        let expr = decl.expr();

        // Either use the specified input or evaluate the input's expression
        let (value, span) = match state.inputs.get(name.text()) {
            Some(input) => (input.clone(), name.span()),
            None => {
                if let Some(expr) = expr {
                    debug!(
                        workflow_id = id,
                        workflow_name = state.document.workflow().unwrap().name(),
                        document = state.document.uri().as_str(),
                        input_name = name.text(),
                        "evaluating input",
                    );

                    (
                        Self::evaluate_expr(state, Scopes::ROOT_INDEX, &expr).await?,
                        expr.span(),
                    )
                } else {
                    assert!(expected_ty.is_optional(), "type should be optional");
                    (Value::None, name.span())
                }
            }
        };

        // Coerce the value to the expected type
        let value = value
            .coerce(&expected_ty)
            .map_err(|e| runtime_type_mismatch(e, &expected_ty, name.span(), &value.ty(), span))?;

        // Write the value into the root scope
        state
            .scopes
            .write()
            .await
            .get_mut(Scopes::ROOT_INDEX)
            .insert(name.text(), value);
        Ok(())
    }

    /// Evaluates a workflow private declaration.
    async fn evaluate_decl(
        id: &str,
        state: &State,
        scope: ScopeIndex,
        decl: &Decl<SyntaxNode>,
    ) -> EvaluationResult<()> {
        let name = decl.name();
        let expected_ty = crate::convert_ast_type_v1(&state.document, &decl.ty())?;
        let expr = decl.expr().expect("declaration should have expression");

        debug!(
            workflow_id = id,
            workflow_name = state.document.workflow().unwrap().name(),
            document = state.document.uri().as_str(),
            decl_name = name.text(),
            "evaluating private declaration",
        );

        // Evaluate the decl's expression
        let value = Self::evaluate_expr(state, scope, &expr).await?;

        // Coerce the value to the expected type
        let value = value.coerce(&expected_ty).map_err(|e| {
            runtime_type_mismatch(e, &expected_ty, name.span(), &value.ty(), expr.span())
        })?;

        state
            .scopes
            .write()
            .await
            .get_mut(scope)
            .insert(name.text(), value);
        Ok(())
    }

    /// Evaluates a workflow output.
    async fn evaluate_output(
        id: &str,
        state: &State,
        decl: &Decl<SyntaxNode>,
    ) -> EvaluationResult<()> {
        let name = decl.name();
        let expected_ty = crate::convert_ast_type_v1(&state.document, &decl.ty())?;
        let expr = decl.expr().expect("declaration should have expression");

        debug!(
            workflow_id = id,
            workflow_name = state.document.workflow().unwrap().name(),
            document = state.document.uri().as_str(),
            output_name = name.text(),
            "evaluating output",
        );

        // Evaluate the decl's expression
        let value = Self::evaluate_expr(state, Scopes::OUTPUT_INDEX, &expr).await?;

        // Coerce the value to the expected type
        let mut value = value.coerce(&expected_ty).map_err(|e| {
            runtime_type_mismatch(e, &expected_ty, name.span(), &value.ty(), expr.span())
        })?;

        // Finally, join any paths with the working directory, checking for existence
        value
            .join_paths(&state.work_dir, true, expected_ty.is_optional(), &|_| {
                Ok(None)
            })
            .map_err(|e| {
                output_evaluation_failed(
                    e,
                    state
                        .document
                        .workflow()
                        .expect("should have workflow")
                        .name(),
                    false,
                    name.text(),
                    name.span(),
                )
            })?;

        // Write the value into the output scope
        state
            .scopes
            .write()
            .await
            .get_mut(Scopes::OUTPUT_INDEX)
            .insert(name.text(), value);
        Ok(())
    }

    /// Evaluates a workflow conditional statement.
    async fn evaluate_conditional<P, R>(
        id: Arc<String>,
        state: Arc<State>,
        parent: ScopeIndex,
        entry: NodeIndex,
        stmt: &ConditionalStatement<SyntaxNode>,
        max_concurrency: u64,
        progress: Arc<P>,
    ) -> EvaluationResult<()>
    where
        P: Fn(ProgressKind<'_>) -> R + Send + Sync + 'static,
        R: Future<Output = ()> + Send,
    {
        let expr = stmt.expr();

        debug!(
            workflow_id = id.as_str(),
            workflow_name = state.document.workflow().unwrap().name(),
            document = state.document.uri().as_str(),
            expr = expr.text().to_string(),
            "evaluating conditional statement",
        );

        // Evaluate the conditional expression
        let value = Self::evaluate_expr(&state, parent, &expr).await?;

        if value
            .coerce(&PrimitiveType::Boolean.into())
            .map_err(|e| if_conditional_mismatch(e, &value.ty(), expr.span()))?
            .unwrap_boolean()
        {
            debug!(
                workflow_id = id.as_str(),
                workflow_name = state.document.workflow().unwrap().name(),
                document = state.document.uri().as_str(),
                "conditional statement branch was taken and subgraph will be evaluated"
            );

            // Intentionally drop the write lock before evaluating the subgraph
            let scope = { state.scopes.write().await.alloc(parent) };

            // Evaluate the subgraph
            Self::evaluate_subgraph(
                state.clone(),
                scope,
                state.subgraphs[&entry].clone(),
                max_concurrency,
                id,
                progress.clone(),
            )
            .await?;

            // Promote all values in the scope to the parent scope as optional
            let mut scopes = state.scopes.write().await;
            let (parent, child) = scopes.parent_mut(scope);
            for (name, value) in child.local() {
                parent.insert(name.to_string(), value.clone_as_optional());
            }

            scopes.free(scope);
        } else {
            debug!(
                workflow_id = id.as_str(),
                workflow_name = state.document.workflow().unwrap().name(),
                document = state.document.uri().as_str(),
                "conditional statement branch was not taken and subgraph will be skipped"
            );

            // Conditional evaluated to false; set the expected names to `None` in the
            // parent scope
            let mut scopes = state.scopes.write().await;
            let parent = scopes.get_mut(parent);
            let scope = state
                .document
                .find_scope_by_position(
                    stmt.braced_scope_span()
                        .expect("should have braced scope span")
                        .start(),
                )
                .expect("should have scope");

            for (name, n) in scope.names() {
                if let Type::Call(ty) = n.ty() {
                    parent.insert(
                        name.to_string(),
                        CallValue::new_unchecked(
                            ty.promote(PromotionKind::Conditional),
                            Outputs::from_iter(
                                ty.outputs().iter().map(|(n, _)| (n.clone(), Value::None)),
                            )
                            .into(),
                        ),
                    );
                } else {
                    parent.insert(name.to_string(), Value::None);
                }
            }
        }

        Ok(())
    }

    /// Evaluates a workflow scatter statement.
    #[allow(clippy::too_many_arguments)]
    async fn evaluate_scatter<P, R>(
        id: Arc<String>,
        state: Arc<State>,
        parent: ScopeIndex,
        entry: NodeIndex,
        stmt: &ScatterStatement<SyntaxNode>,
        max_concurrency: u64,
        progress: Arc<P>,
        futures: &mut JoinSet<EvaluationResult<(usize, ScopeIndex)>>,
    ) -> EvaluationResult<()>
    where
        P: Fn(ProgressKind<'_>) -> R + Send + Sync + 'static,
        R: Future<Output = ()> + Send,
    {
        /// Awaits the next future in the set of futures.
        async fn await_next(
            futures: &mut JoinSet<EvaluationResult<(usize, ScopeIndex)>>,
            scopes: &RwLock<Scopes>,
            gathers: &mut HashMap<String, Gather>,
            capacity: usize,
        ) -> EvaluationResult<()> {
            let (index, scope) = futures
                .join_next()
                .await
                .expect("should have a future to wait on")
                .expect("failed to join future")?;

            // Append the result to the gather (the first two variables in scope are always
            // the scatter index and variable)
            let mut scopes = scopes.write().await;
            for (name, value) in scopes.get_mut(scope).local().skip(2) {
                match gathers.get_mut(name) {
                    Some(gather) => gather.set(index, value.clone())?,
                    None => {
                        let prev = gathers.insert(
                            name.to_string(),
                            Gather::new(capacity, index, value.clone()),
                        );
                        assert!(prev.is_none());
                    }
                }
            }

            scopes.free(scope);
            Ok(())
        }

        let variable = stmt.variable();
        let expr = stmt.expr();

        debug!(
            workflow_id = id.as_str(),
            workflow_name = state.document.workflow().unwrap().name(),
            document = state.document.uri().as_str(),
            variable = variable.text(),
            "evaluating scatter statement",
        );

        // Evaluate the scatter array expression
        let value = Self::evaluate_expr(&state, parent, &expr).await?;

        let array = value
            .as_array()
            .ok_or_else(|| type_is_not_array(&value.ty(), expr.span()))?
            .as_slice();

        let mut gathers: HashMap<_, Gather> = HashMap::new();
        for (i, value) in array.iter().enumerate() {
            if state.token.is_cancelled() {
                return Err(anyhow!("workflow evaluation has been cancelled").into());
            }

            // Allocate a scope
            let scope = {
                let mut scopes = state.scopes.write().await;
                let index = scopes.alloc(parent);
                let scope = scopes.get_mut(index);
                scope.insert(
                    SCATTER_INDEX_VAR,
                    i64::try_from(i).map_err(|_| anyhow!("array index out of bounds"))?,
                );
                scope.insert(variable.text(), value.clone());
                index
            };

            // Evaluate the subgraph
            {
                let state = state.clone();
                let subgraph = state.subgraphs[&entry].clone();
                let progress = progress.clone();
                let id = id.clone();
                futures.spawn(async move {
                    Self::evaluate_subgraph(
                        state.clone(),
                        scope,
                        subgraph,
                        max_concurrency,
                        id,
                        progress,
                    )
                    .await?;

                    Ok((i, scope))
                });
            }

            // If we've reached the concurrency limit, await one of the futures to complete
            if futures.len() as u64 >= max_concurrency {
                await_next(futures, &state.scopes, &mut gathers, array.len()).await?;
            }
        }

        // Complete any outstanding futures
        while !futures.is_empty() {
            await_next(futures, &state.scopes, &mut gathers, array.len()).await?;
        }

        let mut scopes = state.scopes.write().await;
        let scope = scopes.get_mut(parent);
        for (name, gather) in gathers {
            scope.insert(name, gather.into_value());
        }

        Ok(())
    }

    /// Evaluates a workflow call statement.
    async fn evaluate_call<P, R>(
        id: &str,
        state: Arc<State>,
        scope: ScopeIndex,
        stmt: &CallStatement<SyntaxNode>,
        progress: Arc<P>,
    ) -> EvaluationResult<()>
    where
        P: Fn(ProgressKind<'_>) -> R + Send + Sync + 'static,
        R: Future<Output = ()> + Send,
    {
        /// Abstracts evaluation for both task and workflow calls.
        enum Evaluator<'a> {
            /// Used to evaluate a task call.
            Task(&'a Task, TaskEvaluator),
            /// Used to evaluate a workflow call.
            Workflow(WorkflowEvaluator),
        }

        impl Evaluator<'_> {
            /// Runs evaluation with the given inputs.
            ///
            /// Returns the passed in context and the result of the evaluation.
            async fn evaluate<P, R>(
                self,
                caller_id: &str,
                document: &Document,
                inputs: Inputs,
                root_dir: &Path,
                callee_id: &str,
                progress: &Arc<P>,
            ) -> EvaluationResult<Outputs>
            where
                P: Fn(ProgressKind<'_>) -> R + Send + Sync + 'static,
                R: Future<Output = ()> + Send,
            {
                match self {
                    Evaluator::Task(task, evaluator) => {
                        debug!(caller_id, callee_id, "evaluating call to task");
                        evaluator
                            .evaluate_with_progress(
                                document,
                                task,
                                &inputs.unwrap_task_inputs(),
                                root_dir,
                                callee_id,
                                progress.clone(),
                            )
                            .await?
                            .outputs
                    }
                    Evaluator::Workflow(evaluator) => {
                        debug!(caller_id, callee_id, "evaluating call to workflow");
                        evaluator
                            .evaluate_with_progress(
                                document,
                                inputs.unwrap_workflow_inputs(),
                                root_dir,
                                callee_id,
                                progress.clone(),
                            )
                            .await
                    }
                }
            }
        }

        let alias = stmt.alias();
        let target = stmt.target();
        let mut names = target.names().peekable();
        let mut namespace = None;
        let mut target = None;

        // Resolve the target and namespace for the call
        while let Some(name) = names.next() {
            if names.peek().is_none() {
                target = Some(name);
                break;
            }

            if namespace.is_some() {
                return Err(only_one_namespace(name.span()).into());
            }

            let ns = state
                .document
                .namespace(name.text())
                .ok_or_else(|| unknown_namespace(&name))?;

            namespace = Some((name, ns));
        }

        let target = target.expect("expected at least one name");

        let alias = alias
            .as_ref()
            .map(|t| t.name())
            .unwrap_or_else(|| target.clone());

        debug!(
            workflow_id = id,
            workflow_name = state.document.workflow().unwrap().name(),
            document = state.document.uri().as_str(),
            call_name = alias.text(),
            "evaluating call statement",
        );

        // Check for a directly recursive workflow call
        if namespace.is_none()
            && target.text()
                == state
                    .document
                    .workflow()
                    .expect("should have workflow")
                    .name()
        {
            return Err(recursive_workflow_call(target.text(), target.span()).into());
        }

        // Determine the inputs and evaluator to use for the task or workflow call
        let inputs = state.inputs.calls().get(alias.text()).cloned();
        let document = namespace
            .as_ref()
            .map(|(_, ns)| ns.document())
            .unwrap_or(&state.document);
        let (mut inputs, evaluator, kind) = match document.task_by_name(target.text()) {
            Some(task) => (
                inputs.unwrap_or_else(|| Inputs::Task(Default::default())),
                Evaluator::Task(
                    task,
                    TaskEvaluator::new_unchecked(
                        state.config.clone(),
                        state.backend.clone(),
                        state.token.clone(),
                        state.downloader.clone(),
                    ),
                ),
                CallKind::Task,
            ),
            _ => match document.workflow() {
                Some(workflow) if workflow.name() == target.text() => (
                    inputs.unwrap_or_else(|| Inputs::Workflow(Default::default())),
                    Evaluator::Workflow(WorkflowEvaluator {
                        config: state.config.clone(),
                        backend: state.backend.clone(),
                        token: state.token.clone(),
                        downloader: state.downloader.clone(),
                    }),
                    CallKind::Workflow,
                ),
                _ => {
                    return Err(unknown_task_or_workflow(
                        namespace.as_ref().map(|(_, ns)| ns.span()),
                        target.text(),
                        target.span(),
                    )
                    .into());
                }
            },
        };

        let document_version = document
            .version()
            .expect("document version must be read by now");

        // Evaluate the inputs
        let scatter_index =
            Self::evaluate_call_inputs(&state, stmt, scope, &mut inputs, document_version).await?;

        let dir = format!(
            "{alias}{sep}{scatter_index}",
            alias = alias.text(),
            sep = if scatter_index.is_empty() { "" } else { "-" },
        );

        let call_id = format_id(
            namespace.as_ref().map(|(n, _)| n.text()),
            target.text(),
            alias.text(),
            &scatter_index,
        );

        // Finally, evaluate the task or workflow and return the outputs
        let outputs = evaluator
            .evaluate(
                id,
                document,
                inputs,
                &state.calls_dir.join(&dir),
                &call_id,
                &progress,
            )
            .await
            .map_err(|e| {
                let e = match e {
                    EvaluationError::Source(diagnostic) => {
                        anyhow!(diagnostic.message().to_string())
                    }
                    EvaluationError::Other(e) => e,
                };

                EvaluationError::Source(call_failed(
                    kind,
                    target.text(),
                    &document.path(),
                    target.span(),
                    e,
                ))
            })?
            .with_name(alias.text());

        let ty = state
            .document
            .workflow()
            .expect("should have workflow")
            .calls()
            .get(alias.text())
            .expect("should have call");
        state.scopes.write().await.get_mut(scope).insert(
            alias.text(),
            Value::Call(CallValue::new_unchecked(ty.clone(), Arc::new(outputs))),
        );

        Ok(())
    }

    /// Evaluates an expression.
    ///
    /// This takes a read lock on the scopes.
    async fn evaluate_expr(
        state: &State,
        scope: ScopeIndex,
        expr: &Expr<SyntaxNode>,
    ) -> EvaluationResult<Value> {
        let scopes = state.scopes.read().await;
        let mut evaluator = ExprEvaluator::new(WorkflowEvaluationContext::new(
            &state.document,
            scopes.reference(scope),
            &state.work_dir,
            &state.temp_dir,
            &state.downloader,
        ));
        Ok(evaluator.evaluate_expr(expr).await?)
    }

    /// Evaluates the call inputs of a call statement.
    ///
    /// Returns the scatter index for the provided scope.
    ///
    /// This takes a read lock on the scopes.
    async fn evaluate_call_inputs(
        state: &State,
        stmt: &CallStatement<SyntaxNode>,
        scope: ScopeIndex,
        inputs: &mut Inputs,
        document_version: SupportedVersion,
    ) -> EvaluationResult<String> {
        let scopes = state.scopes.read().await;
        for input in stmt.inputs() {
<<<<<<< HEAD
            let expr = input.expr();
=======
            let name = input.name();
            let value = match input.expr() {
                Some(expr) => {
                    let mut evaluator = ExprEvaluator::new(WorkflowEvaluationContext::new(
                        &state.document,
                        scopes.reference(scope),
                        &state.work_dir,
                        &state.temp_dir,
                        &state.downloader,
                    ));

                    evaluator.evaluate_expr(&expr).await?
                }
                None => scopes
                    .reference(scope)
                    .lookup(name.text())
                    .cloned()
                    .ok_or_else(|| unknown_name(name.text(), name.span()))?,
            };
>>>>>>> 2f946d19

            // Skip type checking if expr is None and document version is at least 1.2
            if !(matches!(expr, Some(Expr::Literal(LiteralExpr::None(_))))
                && document_version >= SupportedVersion::V1(V1::Two))
            {
                let name = input.name();
                let value = match expr {
                    Some(expr) => {
                        let mut evaluator = ExprEvaluator::new(WorkflowEvaluationContext::new(
                            &state.document,
                            scopes.reference(scope),
                            &state.work_dir,
                            &state.temp_dir,
                        ));

                        evaluator.evaluate_expr(&expr).await?
                    }
                    None => scopes
                        .reference(scope)
                        .lookup(name.text())
                        .cloned()
                        .ok_or_else(|| unknown_name(name.text(), name.span()))?,
                };

                let prev = inputs.set(input.name().text(), value);
                assert!(
                    prev.is_none(),
                    "attempted to override a specified call input"
                );
            }
        }

        Ok(scopes.scatter_index(scope))
    }
}

#[cfg(test)]
mod test {
    use std::sync::atomic::AtomicUsize;
    use std::sync::atomic::Ordering;

    use tempfile::TempDir;
    use wdl_analysis::Analyzer;
    use wdl_analysis::DiagnosticsConfig;

    use super::*;
    use crate::config::BackendKind;

    #[tokio::test]
    async fn it_reports_progress() {
        // Create two test WDL files: one with a no-op workflow to be called and another
        // with a no-op task to be called
        let root_dir = TempDir::new().expect("failed to create temporary directory");
        fs::write(
            root_dir.path().join("other.wdl"),
            r#"
version 1.1
workflow w {}
"#,
        )
        .expect("failed to write WDL source file");

        let source_path = root_dir.path().join("source.wdl");
        fs::write(
            &source_path,
            r#"
version 1.1

import "other.wdl"

task t {
  command <<<>>>
}

workflow w {
  scatter (i in range(10)) {
    call t
  }

  scatter (j in range(25)) {
    call other.w
  }
}
"#,
        )
        .expect("failed to write WDL source file");

        // Analyze the source files
        let analyzer = Analyzer::new(DiagnosticsConfig::except_all(), |(), _, _, _| async {});
        analyzer
            .add_directory(root_dir.path().to_path_buf())
            .await
            .expect("failed to add directory");
        let results = analyzer
            .analyze(())
            .await
            .expect("failed to analyze document");
        assert_eq!(results.len(), 2, "expected only two results");

        // Keep track of how many progress events we saw for evaluation
        #[derive(Default)]
        struct State {
            tasks_started: AtomicUsize,
            tasks_executions_started: AtomicUsize,
            tasks_executions_completed: AtomicUsize,
            tasks_completed: AtomicUsize,
            workflows_started: AtomicUsize,
            workflows_completed: AtomicUsize,
        }

        // Use a progress callback that simply increments the appropriate counter
        let mut config = Config::default();
        config.backend.default = BackendKind::Local;

        let state = Arc::<State>::default();
        let state_cloned = state.clone();
        let evaluator = WorkflowEvaluator::new(config, CancellationToken::new())
            .await
            .unwrap();

        // Evaluate the `w` workflow in `source.wdl` using the default local
        // backend
        let outputs = evaluator
            .evaluate(
                results
                    .iter()
                    .find(|r| r.document().uri().as_str().ends_with("source.wdl"))
                    .expect("should have result")
                    .document(),
                WorkflowInputs::default(),
                root_dir.path(),
                move |kind| {
                    match kind {
                        ProgressKind::TaskStarted { id, .. } => {
                            assert!(id.starts_with("t-"));
                            state_cloned.tasks_started.fetch_add(1, Ordering::SeqCst);
                        }
                        ProgressKind::TaskExecutionStarted { id, .. } => {
                            assert!(id.starts_with("t-"));
                            state_cloned
                                .tasks_executions_started
                                .fetch_add(1, Ordering::SeqCst);
                        }
                        ProgressKind::TaskExecutionCompleted { id, .. } => {
                            assert!(id.starts_with("t-"));
                            state_cloned
                                .tasks_executions_completed
                                .fetch_add(1, Ordering::SeqCst);
                        }
                        ProgressKind::TaskCompleted { id, .. } => {
                            assert!(id.starts_with("t-"));
                            state_cloned.tasks_completed.fetch_add(1, Ordering::SeqCst);
                        }
                        ProgressKind::WorkflowStarted { id, .. } => {
                            assert!(id == "w" || id.starts_with("other-w-"));
                            state_cloned
                                .workflows_started
                                .fetch_add(1, Ordering::SeqCst);
                        }
                        ProgressKind::WorkflowCompleted { id, .. } => {
                            assert!(id == "w" || id.starts_with("other-w-"));
                            state_cloned
                                .workflows_completed
                                .fetch_add(1, Ordering::SeqCst);
                        }
                    }

                    async {}
                },
            )
            .await
            .expect("failed to evaluate workflow");
        assert_eq!(outputs.iter().count(), 0, "expected no outputs");

        // Ensure the counters are what is expected based on the WDL
        assert_eq!(state.tasks_started.load(Ordering::SeqCst), 10);
        assert_eq!(state.tasks_executions_started.load(Ordering::SeqCst), 10);
        assert_eq!(state.tasks_executions_completed.load(Ordering::SeqCst), 10);
        assert_eq!(state.tasks_completed.load(Ordering::SeqCst), 10);
        assert_eq!(state.workflows_started.load(Ordering::SeqCst), 26);
        assert_eq!(state.workflows_completed.load(Ordering::SeqCst), 26);
    }
}<|MERGE_RESOLUTION|>--- conflicted
+++ resolved
@@ -1708,29 +1708,7 @@
     ) -> EvaluationResult<String> {
         let scopes = state.scopes.read().await;
         for input in stmt.inputs() {
-<<<<<<< HEAD
             let expr = input.expr();
-=======
-            let name = input.name();
-            let value = match input.expr() {
-                Some(expr) => {
-                    let mut evaluator = ExprEvaluator::new(WorkflowEvaluationContext::new(
-                        &state.document,
-                        scopes.reference(scope),
-                        &state.work_dir,
-                        &state.temp_dir,
-                        &state.downloader,
-                    ));
-
-                    evaluator.evaluate_expr(&expr).await?
-                }
-                None => scopes
-                    .reference(scope)
-                    .lookup(name.text())
-                    .cloned()
-                    .ok_or_else(|| unknown_name(name.text(), name.span()))?,
-            };
->>>>>>> 2f946d19
 
             // Skip type checking if expr is None and document version is at least 1.2
             if !(matches!(expr, Some(Expr::Literal(LiteralExpr::None(_))))

//! A lint rule for newlines at the end of the document.

use wdl_ast::Ast;
use wdl_ast::AstNode;
use wdl_ast::Diagnostic;
use wdl_ast::Diagnostics;
use wdl_ast::Document;
use wdl_ast::Span;
use wdl_ast::SupportedVersion;
use wdl_ast::SyntaxKind;
use wdl_ast::VisitReason;
use wdl_ast::Visitor;

use crate::util::strip_newline;
use crate::Rule;
use crate::Tag;
use crate::TagSet;

/// The identifier for the ending newline rule.
const ID: &str = "EndingNewline";

/// Creates a "missing ending newline" diagnostic.
fn missing_ending_newline(span: Span) -> Diagnostic {
    Diagnostic::warning("missing newline at the end of the file")
        .with_rule(ID)
        .with_label("expected a newline to follow this", span)
        .with_fix("add an empty line at the end of the file")
}

/// Creates a "multiple ending newline" diagnostic.
fn multiple_ending_newline(span: Span, count: usize) -> Diagnostic {
    Diagnostic::warning("multiple empty lines at the end of file")
        .with_rule(ID)
        .with_label(
            if count > 1 {
                "duplicate newlines here"
            } else {
                "duplicate newline here"
            },
            span,
        )
        .with_fix("remove all but one empty line at the end of the file")
}

/// Detects missing newline at the end of the document.
#[derive(Default, Debug, Clone, Copy)]
pub struct EndingNewlineRule;

impl Rule for EndingNewlineRule {
    fn id(&self) -> &'static str {
        ID
    }

    fn description(&self) -> &'static str {
        "Ensures that documents end with a single newline character."
    }

    fn explanation(&self) -> &'static str {
        "The file should end with one and only one newline character to conform to POSIX standards. See https://pubs.opengroup.org/onlinepubs/9699919799/basedefs/V1_chap03.html#tag_03_206."
    }

    fn tags(&self) -> TagSet {
        TagSet::new(&[Tag::Spacing, Tag::Style])
    }

<<<<<<< HEAD
    fn exceptable_nodes(&self) -> Option<Vec<SyntaxKind>> {
        Some(vec![SyntaxKind::VersionStatementNode])
=======
    fn exceptable_nodes(&self) -> Option<&'static [SyntaxKind]> {
        Some(&[SyntaxKind::VersionStatementNode])
>>>>>>> 2b45207e
    }
}

impl Visitor for EndingNewlineRule {
    type State = Diagnostics;

    fn document(
        &mut self,
        state: &mut Self::State,
        reason: VisitReason,
        doc: &Document,
        _: SupportedVersion,
    ) {
        if reason == VisitReason::Enter {
            // We only process on exit so that it's one of the last diagnostics emitted
            // Reset the visitor upon document entry
            *self = Default::default();
            return;
        }

        // Don't run on a document without a supported version
        if matches!(doc.ast(), Ast::Unsupported) {
            return;
        }

        // Get the last token in the document and see if it's whitespace
        match doc.syntax().last_child_or_token() {
            Some(last) if last.kind() == SyntaxKind::Whitespace => {
                // It's whitespace, check if it ends with a newline
                let last = last.into_token().expect("whitespace should be a token");
                let start = usize::from(last.text_range().start());
                let text = last.text();
                let len = text.len();
                match strip_newline(last.text()) {
                    Some(mut text) => {
                        // Count the number of extra newlines
                        let mut extra = 0;
                        while let Some(stripped) = strip_newline(text) {
                            extra += 1;
                            text = stripped;
                        }

                        if extra > 0 {
                            // Since this rule can only be excepted in a document-wide fashion,
                            // if the rule is running we can directly add the diagnostic
                            // without checking for the exceptable nodes
                            state.add(multiple_ending_newline(
                                Span::new(start + text.len(), len - text.len() - 1),
                                extra,
                            ));
                        }
                    }
                    // Since this rule can only be excepted in a document-wide fashion,
                    // if the rule is running we can directly add the diagnostic
                    // without checking for the exceptable nodes
                    None => state.add(missing_ending_newline(Span::new(start + (len - 1), 1))),
                }
            }
            Some(last) => {
                // Since this rule can only be excepted in a document-wide fashion,
                // if the rule is running we can directly add the diagnostic
                // without checking for the exceptable nodes
                state.add(missing_ending_newline(Span::new(
                    usize::from(last.text_range().end()) - 1,
                    1,
                )));
            }
            None => {
                // Completely empty file is okay, at least with regard to this
                // lint rule
            }
        }
    }
}<|MERGE_RESOLUTION|>--- conflicted
+++ resolved
@@ -63,13 +63,8 @@
         TagSet::new(&[Tag::Spacing, Tag::Style])
     }
 
-<<<<<<< HEAD
-    fn exceptable_nodes(&self) -> Option<Vec<SyntaxKind>> {
-        Some(vec![SyntaxKind::VersionStatementNode])
-=======
     fn exceptable_nodes(&self) -> Option<&'static [SyntaxKind]> {
         Some(&[SyntaxKind::VersionStatementNode])
->>>>>>> 2b45207e
     }
 }
 

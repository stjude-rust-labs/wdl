--- conflicted
+++ resolved
@@ -11,11 +11,7 @@
 
         let start = offset;
         loop {
-<<<<<<< HEAD
-            match s[offset..].find(['\r', '\n']) {
-=======
             match s[offset..].find(|c| ['\r', '\n'].contains(&c)) {
->>>>>>> 4c858880
                 Some(i) => {
                     let end = offset + i;
                     offset = end + 1;

--- conflicted
+++ resolved
@@ -7,29 +7,25 @@
   = fix: remove the rule from the exception list
 
 note[UnknownRule]: unknown lint rule `AlsoUnknown`
-<<<<<<< HEAD
-   ┌─ tests/lints/except/source.wdl:22:26
-=======
    ┌─ tests/lints/except/source.wdl:21:26
->>>>>>> 2b45207e
    │
-22 │     #@ except: SnakeCase,AlsoUnknown
+21 │     #@ except: SnakeCase,AlsoUnknown
    │                          ^^^^^^^^^^^ cannot make an exception for this rule
    │
    = fix: remove the rule from the exception list
 
 warning[SnakeCase]: struct member name `NotOk` is not snake_case
-   ┌─ tests/lints/except/source.wdl:24:9
+   ┌─ tests/lints/except/source.wdl:23:9
    │
-24 │     Int NotOk       # NOT OK
+23 │     Int NotOk       # NOT OK
    │         ^^^^^ this name must be snake_case
    │
    = fix: replace `NotOk` with `not_ok`
 
 warning[DoubleQuotes]: string defined with single quotes
-   ┌─ tests/lints/except/source.wdl:29:18
+   ┌─ tests/lints/except/source.wdl:28:18
    │
-29 │     String bad = 'bad string'   # NOT OK
+28 │     String bad = 'bad string'   # NOT OK
    │                  ^^^^^^^^^^^^
    │
    = fix: change the single quotes to double quotes

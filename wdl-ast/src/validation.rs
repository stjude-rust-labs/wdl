--- conflicted
+++ resolved
@@ -51,25 +51,6 @@
         &mut self,
         diagnostic: Diagnostic,
         element: SyntaxElement,
-<<<<<<< HEAD
-        exceptable_nodes: &Option<Vec<SyntaxKind>>,
-    ) {
-        if diagnostic.rule().is_none() {
-            self.add(diagnostic);
-            return;
-        }
-
-        for node in element.ancestors().filter(|node| {
-            exceptable_nodes
-                .as_ref()
-                .map_or(true, |nodes| nodes.contains(&node.kind()))
-        }) {
-            if self
-                .exceptions_for(&node)
-                .contains(diagnostic.rule().expect("rule id"))
-            {
-                return;
-=======
         exceptable_nodes: &Option<&'static [SyntaxKind]>,
     ) {
         if let Some(rule) = diagnostic.rule() {
@@ -82,7 +63,6 @@
                     // Rule is currently excepted, don't add the diagnostic
                     return;
                 }
->>>>>>> 2b45207e
             }
         }
 

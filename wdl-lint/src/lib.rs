--- conflicted
+++ resolved
@@ -69,11 +69,7 @@
     /// Gets the nodes that are exceptable for this rule.
     ///
     /// If `None` is returned, all nodes are exceptable.
-<<<<<<< HEAD
-    fn exceptable_nodes(&self) -> Option<Vec<SyntaxKind>>;
-=======
     fn exceptable_nodes(&self) -> Option<&'static [SyntaxKind]>;
->>>>>>> 2b45207e
 }
 
 /// Gets the default rule set.
@@ -84,7 +80,8 @@
         Box::<rules::SnakeCaseRule>::default(),
         Box::<rules::MissingRuntimeRule>::default(),
         Box::<rules::EndingNewlineRule>::default(),
-        Box::<rules::PreambleFormattingRule>::default(),
+        Box::<rules::PreambleWhitespaceRule>::default(),
+        Box::<rules::PreambleCommentsRule>::default(),
         Box::<rules::MatchingParameterMetaRule>::default(),
         Box::<rules::WhitespaceRule>::default(),
         Box::<rules::CommandSectionMixedIndentationRule>::default(),

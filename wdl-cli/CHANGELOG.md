--- conflicted
+++ resolved
@@ -7,17 +7,15 @@
 
 ## Unreleased
 
-<<<<<<< HEAD
 #### Fixed
 
-* Command-line parsing of key-value pairs can now accept any special characters other than square brackets or curly braces
-=======
+* Command-line parsing of key-value pairs can now accept any special characters other than square brackets or curly braces ([#596](https://github.com/stjude-rust-labs/wdl/pull/596)).
+
 ## 0.5.0 - 08-13-2025
 
 #### Added
 
 * Added support for ignorefiles, although by default it is not enabled ([#565](https://github.com/stjude-rust-labs/wdl/pull/565)).
->>>>>>> 6598be01
 
 ## 0.4.0 - 07-31-2025
 

--- conflicted
+++ resolved
@@ -54,13 +54,8 @@
         TagSet::new(&[Tag::Style, Tag::Clarity])
     }
 
-<<<<<<< HEAD
-    fn exceptable_nodes(&self) -> Option<Vec<SyntaxKind>> {
-        Some(vec![SyntaxKind::VersionStatementNode])
-=======
     fn exceptable_nodes(&self) -> Option<&'static [SyntaxKind]> {
         Some(&[SyntaxKind::VersionStatementNode])
->>>>>>> 2b45207e
     }
 }
 

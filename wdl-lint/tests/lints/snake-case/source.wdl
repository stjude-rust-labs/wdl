<<<<<<< HEAD
#@ except: DescriptionMissing
=======
#@ except: SectionOrdering
>>>>>>> 67ab316d
## Test SnakeCase rule

version 1.0

workflow BadWorkflow {
    meta {}
    output {}
    Float badPrivateDecl = 3.14
    call BadTask
    call good_task
}

task BadTask {
    meta {}

    input {
        String BadInput
        Int other_bad_input = 13
    }

    parameter_meta {
        BadInput: "not a good input"
        other_bad_input: "also not a good input"
    }

    command <<<
        echo "Hello World"
    >>>
    output {
        File badOut = "out.txt"
    }
    runtime {}
}

task good_task {
    meta {}
    Array[Int] good_private_decl = [1, 2, 3]
    input {
        String good_input
        Int other_good_input = 42
    }

    parameter_meta {
        good_input: "a good input"
        other_good_input: "also a good input"
    }

    command <<<
        echo "Hello World"
    >>>
    output {
        File good_out = "out.txt"
    }
    runtime {}
}

struct GoodStruct {
    String good_field
    String bAdFiElD  # unfortunately, `convert-case` doesn't understand sarcasm case
    #@ except: SnakeCase
    String OK
}<|MERGE_RESOLUTION|>--- conflicted
+++ resolved
@@ -1,8 +1,4 @@
-<<<<<<< HEAD
-#@ except: DescriptionMissing
-=======
-#@ except: SectionOrdering
->>>>>>> 67ab316d
+#@ except: DescriptionMissing, SectionOrdering
 ## Test SnakeCase rule
 
 version 1.0

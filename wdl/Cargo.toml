--- conflicted
+++ resolved
@@ -30,24 +30,18 @@
 codespan-reporting = { workspace = true }
 
 [features]
-<<<<<<< HEAD
-default = ["ast", "format", "grammar", "lint"]
-=======
-default = ["analysis", "ast", "grammar", "lint"]
+default = ["analysis", "ast", "format", "grammar", "lint"]
 analysis = ["dep:wdl-analysis"]
->>>>>>> 413d4b7e
 ast = ["dep:wdl-ast"]
 format = ["dep:wdl-format"]
 grammar = ["dep:wdl-grammar"]
 lint = ["dep:wdl-lint"]
 codespan = ["ast", "wdl-ast/codespan", "dep:codespan-reporting"]
-<<<<<<< HEAD
-cli = ["codespan", "lint", "format", "dep:wdl-analysis", "dep:clap", "dep:anyhow", "dep:colored", "dep:env_logger", "dep:indicatif", "dep:tokio"]
-=======
 cli = [
     "analysis",
     "codespan",
     "lint",
+    "format",
     "dep:clap",
     "dep:anyhow",
     "dep:colored",
@@ -55,7 +49,6 @@
     "dep:indicatif",
     "dep:tokio",
 ]
->>>>>>> 413d4b7e
 
 [[example]]
 name = "explore"

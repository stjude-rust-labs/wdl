--- conflicted
+++ resolved
@@ -3,11 +3,8 @@
 use wdl_ast::v1::Expr;
 use wdl_ast::v1::LiteralExpr;
 use wdl_ast::v1::LiteralStringKind;
-<<<<<<< HEAD
 use wdl_ast::AstNode;
-=======
 use wdl_ast::AstNodeExt;
->>>>>>> fbd81b20
 use wdl_ast::Diagnostic;
 use wdl_ast::Diagnostics;
 use wdl_ast::Document;
@@ -94,15 +91,11 @@
 
         if let Expr::Literal(LiteralExpr::String(s)) = expr {
             if s.kind() == LiteralStringKind::SingleQuoted {
-<<<<<<< HEAD
                 state.exceptable_add(
-                    use_double_quotes(span_of(s)),
+                    use_double_quotes(s.span()),
                     SyntaxElement::from(expr.syntax().clone()),
                     &self.exceptable_nodes(),
                 );
-=======
-                state.add(use_double_quotes(s.span()));
->>>>>>> fbd81b20
             }
         }
     }

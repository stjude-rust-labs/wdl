<<<<<<< HEAD
#@ except: BlankLinesBetweenElements, DescriptionMissing
=======
#@ except: CommentWhitespace, DescriptionMissing
>>>>>>> 6faf7db2
##This preamble comment is missing a space.
##
## But this one isn't and neither are the empty ones
##

version 1.1

workflow test {
    meta {}
    output {}
}<|MERGE_RESOLUTION|>--- conflicted
+++ resolved
@@ -1,8 +1,4 @@
-<<<<<<< HEAD
-#@ except: BlankLinesBetweenElements, DescriptionMissing
-=======
-#@ except: CommentWhitespace, DescriptionMissing
->>>>>>> 6faf7db2
+#@ except: BlankLinesBetweenElements, CommentWhitespace, DescriptionMissing
 ##This preamble comment is missing a space.
 ##
 ## But this one isn't and neither are the empty ones

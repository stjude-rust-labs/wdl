--- conflicted
+++ resolved
@@ -6,11 +6,8 @@
 mod import_placement;
 mod import_sort;
 mod import_whitespace;
-<<<<<<< HEAD
 mod input_not_sorted;
-=======
 mod line_width;
->>>>>>> 6b209f09
 mod matching_parameter_meta;
 mod missing_metas;
 mod missing_output;
@@ -28,11 +25,8 @@
 pub use import_placement::*;
 pub use import_sort::*;
 pub use import_whitespace::*;
-<<<<<<< HEAD
 pub use input_not_sorted::*;
-=======
 pub use line_width::*;
->>>>>>> 6b209f09
 pub use matching_parameter_meta::*;
 pub use missing_metas::*;
 pub use missing_output::*;

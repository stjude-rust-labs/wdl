--- conflicted
+++ resolved
@@ -175,14 +175,7 @@
                         git2::Oid::from_bytes(&hash.0).expect("failed to convert hash"),
                         Some(git2::ObjectType::Commit),
                     )
-<<<<<<< HEAD
-                    .expect("failed to find object; perhaps FETCH_DEPTH should be increased?");
-                git_repo
-                    .set_head_detached(obj.id())
-                    .expect("failed to set head detached");
-=======
                     .expect("failed to find object; perhaps `FETCH_DEPTH` needs to be increased?");
->>>>>>> 439b9ddb
                 let mut co = git2::build::CheckoutBuilder::new();
                 co.force();
                 git_repo

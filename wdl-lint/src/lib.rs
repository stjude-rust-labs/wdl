//! Lint rules for Workflow Description Language (WDL) documents.
#![doc = include_str!("../RULES.md")]
//! # Examples
//!
//! An example of parsing a WDL document and linting it:
//!
//! ```rust
//! # let source = "version 1.1\nworkflow test {}";
//! use wdl_lint::ast::Document;
//! use wdl_lint::ast::Validator;
//! use wdl_lint::LintVisitor;
//!
//! match Document::parse(source).into_result() {
//!     Ok(document) => {
//!         let mut validator = Validator::default();
//!         validator.add_visitor(LintVisitor::default());
//!         match validator.validate(&document) {
//!             Ok(_) => {
//!                 // The document was valid WDL and passed all lints
//!             }
//!             Err(diagnostics) => {
//!                 // Handle the failure to validate
//!             }
//!         }
//!     }
//!     Err(diagnostics) => {
//!         // Handle the failure to parse
//!     }
//! }
//! ```

#![warn(missing_docs)]
#![warn(rust_2018_idioms)]
#![warn(rust_2021_compatibility)]
#![warn(missing_debug_implementations)]
#![warn(clippy::missing_docs_in_private_items)]
#![warn(rustdoc::broken_intra_doc_links)]

use wdl_ast::Diagnostics;
use wdl_ast::Visitor;

pub mod rules;
mod tags;
pub(crate) mod util;
mod visitor;

pub use tags::*;
pub use visitor::*;
pub use wdl_ast as ast;

/// A trait implemented by lint rules.
pub trait Rule: Visitor<State = Diagnostics> {
    /// The unique identifier for the lint rule.
    ///
    /// The identifier is required to be pascal case.
    ///
    /// This is what will show up in style guides and is the identifier by which
    /// a lint rule is disabled.
    fn id(&self) -> &'static str;

    /// A short, single sentence description of the lint rule.
    fn description(&self) -> &'static str;

    /// Get the long-form explanation of the lint rule.
    fn explanation(&self) -> &'static str;

    /// Get the tags of the lint rule.
    fn tags(&self) -> TagSet;

    /// Gets the optional URL of the lint rule.
    fn url(&self) -> Option<&'static str> {
        None
    }
}

/// Gets the default rule set.
pub fn rules() -> Vec<Box<dyn Rule>> {
    let rules: Vec<Box<dyn Rule>> = vec![
        Box::new(rules::DoubleQuotesRule),
        Box::new(rules::NoCurlyCommandsRule),
        Box::new(rules::SnakeCaseRule::default()),
        Box::new(rules::MissingRuntimeRule),
        Box::new(rules::EndingNewlineRule),
        Box::new(rules::PreambleWhitespaceRule::default()),
        Box::new(rules::PreambleCommentsRule::default()),
        Box::new(rules::MatchingParameterMetaRule),
        Box::new(rules::WhitespaceRule::default()),
        Box::new(rules::CommandSectionMixedIndentationRule),
        Box::new(rules::ImportPlacementRule::default()),
        Box::new(rules::PascalCaseRule),
        Box::new(rules::ImportWhitespaceRule),
        Box::new(rules::MissingMetasRule),
        Box::new(rules::MissingOutputRule),
        Box::new(rules::ImportSortRule),
        Box::new(rules::InputNotSortedRule),
        Box::new(rules::LineWidthRule::default()),
<<<<<<< HEAD
        Box::new(rules::InconsistentNewlinesRule),
        Box::new(rules::CallInputSpacingRule),
=======
        Box::new(rules::InconsistentNewlinesRule::default()),
>>>>>>> ac98e410
    ];

    // Ensure all the rule ids are unique and pascal case
    #[cfg(debug_assertions)]
    {
        use convert_case::Case;
        use convert_case::Casing;
        let mut set = std::collections::HashSet::new();
        for r in rules.iter() {
            if r.id().to_case(Case::Pascal) != r.id() {
                panic!("lint rule id `{id}` is not pascal case", id = r.id());
            }

            if !set.insert(r.id()) {
                panic!("duplicate rule id `{id}`", id = r.id());
            }
        }
    }

    rules
}<|MERGE_RESOLUTION|>--- conflicted
+++ resolved
@@ -94,12 +94,8 @@
         Box::new(rules::ImportSortRule),
         Box::new(rules::InputNotSortedRule),
         Box::new(rules::LineWidthRule::default()),
-<<<<<<< HEAD
-        Box::new(rules::InconsistentNewlinesRule),
+        Box::new(rules::InconsistentNewlinesRule::default()),
         Box::new(rules::CallInputSpacingRule),
-=======
-        Box::new(rules::InconsistentNewlinesRule::default()),
->>>>>>> ac98e410
     ];
 
     // Ensure all the rule ids are unique and pascal case

--- conflicted
+++ resolved
@@ -104,13 +104,8 @@
         TagSet::new(&[Tag::Spacing])
     }
 
-<<<<<<< HEAD
-    fn exceptable_nodes(&self) -> Option<Vec<SyntaxKind>> {
-        Some(vec![
-=======
     fn exceptable_nodes(&self) -> Option<&'static [SyntaxKind]> {
         Some(&[
->>>>>>> 2b45207e
             SyntaxKind::VersionStatementNode,
             SyntaxKind::TaskDefinitionNode,
             SyntaxKind::WorkflowDefinitionNode,
@@ -480,11 +475,7 @@
 fn flag_all_blank_lines_within(
     syntax: &SyntaxNode,
     state: &mut Diagnostics,
-<<<<<<< HEAD
-    exceptable_nodes: &Option<Vec<SyntaxKind>>,
-=======
     exceptable_nodes: &Option<&'static [SyntaxKind]>,
->>>>>>> 2b45207e
 ) {
     syntax.descendants_with_tokens().for_each(|c| {
         if c.kind() == SyntaxKind::Whitespace {
@@ -509,11 +500,7 @@
     state: &mut Diagnostics,
     element_spacing_required: bool,
     first: bool,
-<<<<<<< HEAD
-    exceptable_nodes: &Option<Vec<SyntaxKind>>,
-=======
     exceptable_nodes: &Option<&'static [SyntaxKind]>,
->>>>>>> 2b45207e
 ) {
     if let Some(prior) = syntax.prev_sibling_or_token() {
         match prior.kind() {

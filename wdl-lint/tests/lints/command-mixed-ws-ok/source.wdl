--- conflicted
+++ resolved
@@ -1,8 +1,4 @@
-<<<<<<< HEAD
-#@ except: DescriptionMissing, NoCurlyCommands
-=======
-#@ except: NoCurlyCommands, DescriptionMissing, RuntimeSectionKeys
->>>>>>> aef28235
+#@ except: DescriptionMissing, NoCurlyCommands, RuntimeSectionKeys
 ## This is a test of having mixed indentation inside of a placeholder.
 ## This should not cause a warning for the `CommandSectionMixedIndentation` rule.
 

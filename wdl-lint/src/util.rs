--- conflicted
+++ resolved
@@ -11,11 +11,7 @@
 
         let start = offset;
         loop {
-<<<<<<< HEAD
-            match s[offset..].find(['\r', '\n']) {
-=======
             match s[offset..].find(|c| ['\r', '\n'].contains(&c)) {
->>>>>>> 2b45207e
                 Some(i) => {
                     let end = offset + i;
                     offset = end + 1;

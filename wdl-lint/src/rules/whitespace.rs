--- conflicted
+++ resolved
@@ -73,11 +73,7 @@
         TagSet::new(&[Tag::Style, Tag::Spacing])
     }
 
-<<<<<<< HEAD
-    fn exceptable_nodes(&self) -> Option<Vec<SyntaxKind>> {
-=======
     fn exceptable_nodes(&self) -> Option<&'static [SyntaxKind]> {
->>>>>>> 2b45207e
         None
     }
 }

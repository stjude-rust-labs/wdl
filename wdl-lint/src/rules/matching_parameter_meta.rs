--- conflicted
+++ resolved
@@ -137,17 +137,11 @@
     diagnostics: &mut Diagnostics,
     exceptable_nodes: &Option<&'static [SyntaxKind]>,
 ) {
-<<<<<<< HEAD
     let expected_map: HashMap<_, _> = expected
         .iter()
         .map(|decl| (decl.name().as_str().to_string(), decl.name().span()))
         .collect();
     let actual_map: HashMap<_, _> = param_meta
-=======
-    let expected: HashMap<_, _> = expected.map(|(i, s)| (i.text().to_string(), s)).collect();
-
-    let actual: HashMap<_, _> = param_meta
->>>>>>> 6dc83595
         .items()
         .map(|m| {
             let name = m.name();

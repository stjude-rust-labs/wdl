--- conflicted
+++ resolved
@@ -10,10 +10,7 @@
 ### Fixed
 
 * Lint directives finally work :tada: ([#162](https://github.com/stjude-rust-labs/wdl/pull/162))
-<<<<<<< HEAD
-=======
 * Updated iter method in lines_with_offset util function to apply new clippy lint ([#172](https://github.com/stjude-rust-labs/wdl/pull/172))
->>>>>>> 2b45207e
 
 ## 0.5.0 - 08-22-2024
 

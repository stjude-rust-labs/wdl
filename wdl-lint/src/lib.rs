--- conflicted
+++ resolved
@@ -119,14 +119,10 @@
         Box::<rules::ContainerValue>::default(),
         Box::<rules::MissingRequirementsRule>::default(),
         Box::<rules::UnknownRule>::default(),
-<<<<<<< HEAD
-        Box::<rules::MisplacedLintDirective>::default(),
-        Box::<rules::MalformedLintDirectiveRule>::default(),
-=======
         Box::<rules::MisplacedLintDirectiveRule>::default(),
         Box::<rules::VersionFormattingRule>::default(),
         Box::<rules::PreambleCommentAfterVersionRule>::default(),
->>>>>>> 1571c98b
+        Box::<rules::MalformedLintDirectiveRule>::default(),
     ];
 
     // Ensure all the rule ids are unique and pascal case

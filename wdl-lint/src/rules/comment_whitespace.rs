//! A lint rule for spacing in comments.

use std::cmp::Ordering;

use wdl_ast::AstToken;
use wdl_ast::Comment;
use wdl_ast::Diagnostic;
use wdl_ast::Diagnostics;
use wdl_ast::Document;
use wdl_ast::Span;
use wdl_ast::SupportedVersion;
use wdl_ast::SyntaxElement;
use wdl_ast::SyntaxKind;
use wdl_ast::SyntaxNode;
use wdl_ast::VisitReason;
use wdl_ast::Visitor;

use crate::Rule;
use crate::Tag;
use crate::TagSet;

/// Set indentation string
const INDENT: &str = "    ";

/// The identifier for the comment spacing rule.
const ID: &str = "CommentWhitespace";

/// Creates a diagnostic when an in-line comment is not preceded by two spaces.
fn inline_preceding_whitespace(span: Span) -> Diagnostic {
    Diagnostic::note("in-line comments should be preceded by two spaces")
        .with_rule(ID)
        .with_highlight(span)
        .with_fix("this comment must be preceded with two spaces")
}

/// Creates a diagnostic when the comment token is not followed by a single
/// space.
fn following_whitespace(span: Span) -> Diagnostic {
    Diagnostic::note("comment delimiter should be followed by a single space")
        .with_rule(ID)
        .with_highlight(span)
        .with_fix("follow this comment delimiter with a single space")
}

/// Creates a diagnostic when non-inline comment has insufficient indentation.
fn insufficient_indentation(span: Span, expected: usize, actual: usize) -> Diagnostic {
    Diagnostic::note("comment not sufficiently indented")
        .with_rule(ID)
        .with_highlight(span)
        .with_fix(format!(
            "this comment has {actual} levels of indentation. It should have {expected} levels of \
             indentation."
        ))
}

/// Creates a diagnostic when non-inline comment has excess indentation.
fn excess_indentation(span: Span, expected: usize, actual: usize) -> Diagnostic {
    Diagnostic::note("comment has too much indentation")
        .with_rule(ID)
        .with_highlight(span)
        .with_fix(format!(
            "this comment has {actual} levels of indentation. It should have {expected} levels of \
             indentation."
        ))
}

/// Detects improperly spaced comments.
#[derive(Default, Debug, Clone, Copy)]
pub struct CommentWhitespaceRule;

impl Rule for CommentWhitespaceRule {
    fn id(&self) -> &'static str {
        ID
    }

    fn description(&self) -> &'static str {
        "Ensures that WDL comments have the proper spacing."
    }

    fn explanation(&self) -> &'static str {
        "Comments on the same line as code should have 2 spaces before the # and one space before \
         the comment text. Comments on their own line should match the indentation level around \
         them and have one space between the # and the comment text. Keep in mind that even \
         comments must be kept below the 90 character width limit."
    }

    fn tags(&self) -> TagSet {
        TagSet::new(&[Tag::Spacing])
    }

<<<<<<< HEAD
    fn exceptable_nodes(&self) -> Option<Vec<SyntaxKind>> {
=======
    fn exceptable_nodes(&self) -> Option<&'static [SyntaxKind]> {
>>>>>>> 2b45207e
        None
    }
}

impl Visitor for CommentWhitespaceRule {
    type State = Diagnostics;

    fn document(
        &mut self,
        _: &mut Self::State,
        reason: VisitReason,
        _: &Document,
        _: SupportedVersion,
    ) {
        if reason == VisitReason::Exit {
            return;
        }

        // Reset the visitor upon document entry
        *self = Default::default();
    }

    fn comment(&mut self, state: &mut Self::State, comment: &Comment) {
        if is_inline_comment(comment) {
            // check preceding whitespace for two spaces
            if let Some(prior) = comment.syntax().prev_sibling_or_token() {
                if prior.kind() != SyntaxKind::Whitespace || prior.to_string() != "  " {
                    // Report a diagnostic if there are not two spaces before the comment delimiter
                    state.exceptable_add(
                        inline_preceding_whitespace(comment.span()),
                        SyntaxElement::from(comment.syntax().clone()),
                        &self.exceptable_nodes(),
                    );
                }
            }
        } else {
            // Not an in-line comment, so check indentation level
            let ancestors = comment
                .syntax()
                .parent_ancestors()
                .filter(filter_parent_ancestors)
                .count();
            let expected_indentation = INDENT.repeat(ancestors);

            if let Some(leading_whitespace) = comment.syntax().prev_sibling_or_token() {
                let this_whitespace = leading_whitespace.to_string();
                let this_indentation = this_whitespace
                    .split('\n')
                    .last()
                    .expect("should have prior whitespace");
                if this_indentation != expected_indentation {
                    // Report a diagnostic if the comment is not indented properly
                    match this_indentation.len().cmp(&expected_indentation.len()) {
                        Ordering::Greater => state.exceptable_add(
                            excess_indentation(
                                comment.span(),
                                expected_indentation.len() / INDENT.len(),
                                this_indentation.len() / INDENT.len(),
                            ),
                            SyntaxElement::from(comment.syntax().clone()),
                            &self.exceptable_nodes(),
                        ),
                        Ordering::Less => state.exceptable_add(
                            insufficient_indentation(
                                comment.span(),
                                expected_indentation.len() / INDENT.len(),
                                this_indentation.len() / INDENT.len(),
                            ),
                            SyntaxElement::from(comment.syntax().clone()),
                            &self.exceptable_nodes(),
                        ),
                        Ordering::Equal => {}
                    }
                }
            } else {
                // If there is no prior whitespace, this comment must be at the
                // start of the file.
            }
        }

        // check the comment for one space following the comment delimiter
        let mut comment_chars = comment.as_str().chars().peekable();

        let mut n_delimiter = 0;
        while let Some('#') = comment_chars.peek() {
            n_delimiter += 1;
            comment_chars.next();
        }

        let preamble = n_delimiter == 2;

        if let Some('@') = comment_chars.peek() {
            n_delimiter += 1;
            comment_chars.next();
        }

        let n_whitespace = comment_chars.by_ref().take_while(|c| *c == ' ').count();

        if comment_chars.skip(n_whitespace).count() > 0
            && ((n_whitespace != 1 && !preamble) || (preamble && n_whitespace == 0))
        {
            state.exceptable_add(
                following_whitespace(Span::new(comment.span().start(), n_delimiter)),
                SyntaxElement::from(comment.syntax().clone()),
                &self.exceptable_nodes(),
            );
        }
    }
}

/// Detect is a comment is in-line or not by looking for `\n` in the prior
/// whitespace.
fn is_inline_comment(token: &Comment) -> bool {
    if let Some(prior) = token.syntax().prev_sibling_or_token() {
        return prior.kind() != SyntaxKind::Whitespace || !prior.to_string().contains('\n');
    }
    false
}

/// Filter parent nodes, removing any that don't contribute indentation.
fn filter_parent_ancestors(node: &SyntaxNode) -> bool {
    // If the prior token is Whitespace with a newline, then this ancestor
    // contributes to indentation.
    if let Some(prior) = node.prev_sibling_or_token() {
        if prior.kind() == SyntaxKind::Whitespace && prior.to_string().contains('\n') {
            return true;
        }
    }
    // If a parenthesized expression has a prior sibling that contains a newline
    // before we get to a node, then this ancestor contributes to indentation.
    if node.kind() == SyntaxKind::ParenthesizedExprNode {
        let mut prior = node.prev_sibling_or_token();
        while let Some(p) = prior {
            if p.as_node().is_some() {
                break;
            }
            if p.kind() == SyntaxKind::Whitespace && p.to_string().contains('\n') {
                return true;
            }
            prior = p.prev_sibling_or_token();
        }
    }
    false
}

#[cfg(test)]
mod tests {
    use wdl_ast::AstToken;
    use wdl_ast::Comment;
    use wdl_ast::SyntaxKind;
    use wdl_ast::SyntaxTree;

    use crate::rules::comment_whitespace::is_inline_comment;

    #[test]
    fn it_detects_inline() {
        let (tree, _) = SyntaxTree::parse(
            r#"version 1.2

task foo {  # an in-line comment
    # not an in-line comment
}"#,
        );

        let mut comments = tree
            .root()
            .descendants_with_tokens()
            .filter(|t| t.kind() == SyntaxKind::Comment);

        let inline_comment = comments.next().expect("there should be a first comment");
        let inline_comment = Comment::cast(inline_comment.as_token().unwrap().clone()).unwrap();

        let is_inline = is_inline_comment(&inline_comment);

        assert!(is_inline);

        let non_inline_comment = comments.next().expect("there should be a second comment");
        let non_inline_comment =
            Comment::cast(non_inline_comment.as_token().unwrap().clone()).unwrap();

        let is_inline = is_inline_comment(&non_inline_comment);

        assert!(!is_inline);
    }

    #[test]
    fn filter_parents() {
        let (tree, _) = SyntaxTree::parse(
            r#"version 1.2

task foo {
    meta {
        # a comment
        description: "test string"
        choices: [
            # another comment
            "a",
            "b",
            "c",
        ],
        choice2:
            [
                # another comment
                "a",
                "b",
                "c",
            ]
    }

    input {
        # another comment
        Int a = 10 / (
            # another comment
            5
        )
    }

    command {
        # comment

    }
}"#,
        );

        let mut comments = tree
            .root()
            .descendants_with_tokens()
            .filter(|t| t.kind() == SyntaxKind::Comment);

        let comment = comments.next().expect("there should be a first comment");
        let comment = Comment::cast(comment.as_token().unwrap().clone()).unwrap();

        let ancestors = comment
            .syntax()
            .parent_ancestors()
            .filter(super::filter_parent_ancestors)
            .count();

        assert_eq!(ancestors, 2);

        let comment = comments.next().expect("there should be a second comment");
        let comment = Comment::cast(comment.as_token().unwrap().clone()).unwrap();

        let ancestors = comment
            .syntax()
            .parent_ancestors()
            .filter(super::filter_parent_ancestors)
            .count();

        assert_eq!(ancestors, 3);

        let comment = comments.next().expect("there should be a third comment");
        let comment = Comment::cast(comment.as_token().unwrap().clone()).unwrap();

        let ancestors = comment
            .syntax()
            .parent_ancestors()
            .filter(super::filter_parent_ancestors)
            .count();

        assert_eq!(ancestors, 4);

        let comment = comments.next().expect("there should be a fourth comment");
        let comment = Comment::cast(comment.as_token().unwrap().clone()).unwrap();

        let ancestors = comment
            .syntax()
            .parent_ancestors()
            .filter(super::filter_parent_ancestors)
            .count();

        assert_eq!(ancestors, 2);

        let comment = comments.next().expect("there should be a fifth comment");
        let comment = Comment::cast(comment.as_token().unwrap().clone()).unwrap();

        let ancestors = comment
            .syntax()
            .parent_ancestors()
            .filter(super::filter_parent_ancestors)
            .count();

        assert_eq!(ancestors, 3);
    }
}<|MERGE_RESOLUTION|>--- conflicted
+++ resolved
@@ -88,11 +88,7 @@
         TagSet::new(&[Tag::Spacing])
     }
 
-<<<<<<< HEAD
-    fn exceptable_nodes(&self) -> Option<Vec<SyntaxKind>> {
-=======
     fn exceptable_nodes(&self) -> Option<&'static [SyntaxKind]> {
->>>>>>> 2b45207e
         None
     }
 }
